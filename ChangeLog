<<<<<<< HEAD
2010-06-16  Nick Treleaven  <nick(dot)treleaven(at)btinternet(dot)com>

 * src/notebook.c:
   Align notebook tab close buttons centred vertically - thanks to
   Robux.Biz (galyuk).


2010-06-12  Enrico Tröger  <enrico(dot)troeger(at)uvena(dot)de>

 * po/POTFILES.skip:
   Add doc/stash-example.c to fix 'make distcheck'.
 * geany.nsi:
   Change the RequestExecutionLevel for the Windows installer to
   'highest'.
 * New release: Geany 0.19 "Vellam".
 * configure.ac, doc/geany.html, doc/geany.txt, geany.nsi,
   geany_private.rc, win32-config.h, wscript, src/geany.h:
   Post-release version bump.


2010-06-10  Nick Treleaven  <nick(dot)treleaven(at)btinternet(dot)com>

 * src/editor.c:
   Group undo action for Insert Multiline Comment.
=======
2010-06-12  Lex Trotman  <elextr.at.gmail.com>

 * src/build.c
   Make build config entries light grey until set.


2010-06-10  Nick Treleaven  <nick(dot)treleaven(at)btinternet(dot)com>

 * src/keybindings.c, src/about.c, THANKS:
   Fix the wrong file being put on top of the stack when switching tabs
   too quickly (patch from Jiří Techet, thanks).


2010-06-09  Nick Treleaven  <nick(dot)treleaven(at)btinternet(dot)com>

 * src/templates.c, data/templates/gpl, data/templates/function,
   data/templates/changelog, data/templates/bsd,
   data/templates/fileheader, wscript, Makefile.am:
   Move general templates from source code into files.
   Load general templates from system path instead of creating them in
   the user's config dir.
>>>>>>> 5c25d75b


2010-06-08  Nick Treleaven  <nick(dot)treleaven(at)btinternet(dot)com>

 * Makefile.am:
   Don't individually install data/*.tags as all data/* files will be
   installed anyway.


2010-06-07  Frank Lanitz  <frank@frank.uvena.de>

 * tagmanager/tm_project.c:
   Fix a double free. (patch by Daniel Marjamaki, thanks).


2010-06-06  Enrico Tröger  <enrico(dot)troeger(at)uvena(dot)de>

 * tagmanager/tm_workspace.c:
   Fix two memory leaks (patch by Daniel Marjamaki, thanks).
 * src/sidebar.c:
   Fix reducing paths to project name in the Documents list
   (patch by Eugene Arshinov, thanks).
 * src/symbols.c:
   Fix crash when trying to sort NULL pointers as tags in the Symbols
   list (closes #3011986).
 * NEWS, scintilla/*, scintilla/include/*, src/plugindata.h:
   Update Scintilla to version 2.12.
 * wscript, scintilla/Makefile.am, scintilla/makefile.win32,
   scintilla/LexCrontab.cxx:
   Remove unused Crontab lexer.
 * data/filetypes.css, src/highlighting.c:
   Add new style "media" for filetype CSS.


2010-06-04  Nick Treleaven  <nick(dot)treleaven(at)btinternet(dot)com>

 * doc/geany.txt, doc/geany.html:
   Build section: minor rewording, formatting fixes; move some
   sentences.


2010-06-03  Enrico Tröger  <enrico(dot)troeger(at)uvena(dot)de>

 * src/build.c:
   Explicitly try to localise build menu item labels with
   gettext to enforce getting default labels translated.
 * tagmanager/tm_workspace.c:
   Fix not closed FILE pointer on early exit
   (patch by Daniel Marjamaki, thanks).
 * doc/images/*.png:
   Update images for Geany 0.19.
 * src/sidebar.c:
   Destroy the default symbol list treeview only once
   (fixes gtk_widget_destroy warning on exit).


2010-05-30  Enrico Tröger  <enrico(dot)troeger(at)uvena(dot)de>

 * tagmanager/sort.c:
   Replace free() by g_free() (patch by Daniel Marjamaki, thanks).
 * tagmanager/c.c:
   Fix parsing of C++ classes contain attributes with bitfields
   (patch by Lex Trotman, thanks).
 * src/plugindata.h, src/plugins.c:
   Add PLUGIN_SET_TRANSLATABLE_INFO macro to the plugin API so
   plugins' meta information can be translated already in the
   plugin manager dialog (patch by Colomban Wendling, thanks).


2010-05-29  Enrico Tröger  <enrico(dot)troeger(at)uvena(dot)de>

 * src/main.c:
   Print locale information in debug output.
 * src/build.c:
   Fix some labels which were marked as translatable but were not
   handled properly by gettext().
   Add a missing const.
 * src/msgwindow.c:
   Try to convert text into UTF-8 before adding it to the Compiler and
   Messages Window (closes #3007919).


2010-05-25  Enrico Tröger  <enrico(dot)troeger(at)uvena(dot)de>

 * plugins/Makefile.am, src/Makefile.am, tagmanager/Makefile.am,
   wscript:
   Pass G_LOG_DOMAIN to source files for better logging.


2010-05-24  Frank Lanitz  <frank@frank.uvena.de>

 * THANKS, src/about.c:
   Update of translation credits to reflect a change on Spanish
   translation team better.


2010-05-23  Lex Trotman  <elextr.at.gmail.dot.com>

 * src/build.c:
   Fix infinite loop reading build command output


2010-05-23  Enrico Tröger  <enrico(dot)troeger(at)uvena(dot)de>

 * src/msgwindow.c:
   Fix duplicate accelerators for Clear and Copy in the
   Messages Window popup menu.
 * src/pluginutils.c:
   Expand child widgets in the Plugin Preferences dialog
   (patch by Colomban Wendling, thanks).


2010-05-22  Enrico Tröger  <enrico(dot)troeger(at)uvena(dot)de>

 * src/ui_utils.c:
   Fix Undo/Redo button state after the last document has been closed.
   Add Print and Replace toolbar items to the list of document
   sensitive widgets.
 * src/toolbar.c:
   Fix crash when the toolbar is reloaded without any open documents.
 * src/build.c:
   Fix Run toolbar item sensitivity after the last document has been
   closed.
 * plugins/classbuilder.c:
   Remove two unnecessary g_strdups().
 * doc/geany.html, doc/geany.txt, src/keyfile.c, src/msgwindow.c,
   src/plugindata.h, src/ui_utils.h:
   Add hidden preference to disable automatic scrolling in the
   Compiler tab (closes #3004714).


2010-05-19  Frank Lanitz  <frank(at)frank(dot)uvena(dot)de>

 * plugins/classbuilder.c:
   Fix a memory leak. (patch by Daniel Marjamaki, thanks)


2010-05-16  Enrico Tröger  <enrico(dot)troeger(at)uvena(dot)de>

 * src/prefs.c, src/project.c:
   win32.h can be included unconditionally.
 * src/sidebar.c:
   Fix project base_path detection if the path has a trailing slash.
 * src/document.c, src/editor.c, src/project.c:
   Small improvements to speed up quit process with many open documents.
   Avoid calling gtk_notebook_remove_page() on exit as it takes
   a lot of time.
 * src/geanymenubuttonaction.c:
   Explicitly check for the type when iterating the action's proxies.
   For some reason on Windows, a GtkImageMenuItem proxy is created.
 * geany.pc.in, wscript, plugins/Makefile.am, src/Makefile.am,
   src/plugindata.h, scintilla/*, scintilla/include/*:
   Update Scintilla to version 2.11.
 * plugins/Makefile.am, plugins/makefile.win32, src/Makefile.am,
   src/makefile.win32:
   Add new GTK define also for Mingw cross compilation and
   makefile.win32 based Windows builds.
 * plugins/filebrowser.c:
   Implement reading and evaluating hidden file attribute on Windows.
   Fix broken "Go Up" if the current path ends with a slash.
 * THANKS, src/about.c, src/prefix.c:
   Replace free() by g_free() (patch by Daniel Marjamaki, thanks).
 * geany.glade, src/document.h, src/interface.c, src/keyfile.c,
   src/main.c, src/notebook.c, src/prefs.c:
   Add preference to add new document tabs beside the current one
   (patch by Colomban Wendling, thanks).
 * geany.glade, src/dialogs.c, src/geany.h, src/interface.c,
   src/keyfile.c, src/prefs.c, src/ui_utils.h:
   Add a preference for choosing between GTK and native
   File Open/Save dialogs (only available on Windows).
 * doc/geany.html, doc/geany.txt:
   Update documentation.


2010-05-15  Enrico Tröger  <enrico(dot)troeger(at)uvena(dot)de>

 * src/win32.c:
   Sort file filters for the native Windows file open dialog by name.
   Don't use file filters for the native Windows Save As dialog.
 * src/dialogs.c, src/win32.c, src/win32.h:
   Remove old code.
   Pass and use also parent and title arguments to
   win32_show_document_open_dialog().
 * src/dialogs.c:
   Call handle_save_as() only when the Save As dialog was not cancelled.
 * src/toolbar.c:
   Improve adding/removing of the special separator between menubar and
   toolbar when the toolbar is appended to the menubar.
 * src/toolbar.c, src/templates.c:
   Explicitly disconnect menus from GeanyMenuButtonAction on quit to
   not trigger updating the menus on each item removal.


2010-05-15  Frank Lanitz  <frank(at)frank(dot)uvena(dot)de>

 * src/support.h:
   Replace one non breaking space by normal space. Patch by
   Daniel Marjamaki.


2010-05-14  Enrico Tröger  <enrico(dot)troeger(at)uvena(dot)de>

 * plugins/classbuilder.c:
   Don't make the 'Create Class' menu item document-sensitive
   (patch by Colomban Wendling, thanks).
   Add namespace support for GTK+ classes.
   Add GET_CLASS() macro for GTK+ classes.
   Add typedef of the private structure in the header file instead
   of declaring it
   (all the above from a patch by Colomban Wendling, thanks).
 * src/highlighting.c:
   Set common default "fold.comment" to 0 to disable it. This can
   be overridden if desired.
 * src/sidebar.c:
   Improve sorting of document list items
   (patch by Colomban Wendling, thanks).
 * src/main.c:
   Remove unnecessary textdomain() call.


2010-05-11  Nick Treleaven  <nick(dot)treleaven(at)btinternet(dot)com>

 * src/search.c:
   Fix search_find_text not returning -1 when match is out of range.
   This fixes invalid memory reads and wrong template filename
   wildcard replacement.
 * src/search.c, src/document.c:
   Only replace template filename matching start of word on saving.
 * plugins/filebrowser.c:
   Add 'Refresh' popup menu item (part of geany-plugins #2999858).
 * src/build.c, src/build.h, src/project.c:
   Make some ugly build.h global variables static.
 * src/build.c, src/build.h, src/project.c:
   Add Build prefix for TableFields, TableData.


2010-05-10  Enrico Tröger  <enrico(dot)troeger(at)uvena(dot)de>

 * src/dialogs.c:
   Fix Cancel on Goto Line dialog (patch by Dimitar Zhekov, thanks).
 * src/dialogs.c, src/win32.c, src/win32.h:
   (Re-)Implement a (still basic) native Windows Save As dialog when
   compiled with GEANY_USE_WIN32_DIALOG.


2010-05-09  Enrico Tröger  <enrico(dot)troeger(at)uvena(dot)de>

 * THANKS, src/about.c, plugins/classbuilder.c:
   Add support for creating PHP classes (patch by Ondrej Donek, thanks).
 * src/ui_utils.h, src/ui_utils.c:
   Add public, generic callback ui_editable_insert_text_callback()
   to restrict GtkEntry text inputs to +/- and numeric values only.
 * src/dialogs.h, src/dialogs.c:
   Add special variant dialogs_show_input_goto_line() to use a normal
   GtkEntry together with dialogs_show_input_goto_line() for text input.
 * src/geanyentryaction.c, src/callbacks.c, src/editor.c, src/editor.h:
   Allow '+<number' and '-<number>' as values for Goto Line inputs
   to jump relative to the current line (closes #2997238).


2010-05-08  Enrico Tröger  <enrico(dot)troeger(at)uvena(dot)de>

 * src/highlighting.c:
   Apply foreground and background colours of the folding margin
   style properly (closes #2998347).
 * src/utils.c:
   Don't auto-close short XML tags (closes #2994852).
 * THANKS, src/about.c, src/keybindings.c:
   Improve jumping to matching braces by consistently position the
   cursor before or after the matching brace dependent where it
   was before (patch by Dimitar Zhekov, thanks).
 * src/main.c:
   Fix crash when generating global tags files (patch by Colomban
   Wendling, thanks).


2010-05-07  Nick Treleaven  <nick(dot)treleaven(at)btinternet(dot)com>

 * src/templates.c:
   Avoid connecting signals more than once.


2010-05-06  Enrico Tröger  <enrico(dot)troeger(at)uvena(dot)de>

 * wscript:
   Don't ignore the 'intltool' check on non-Windows systems, instead
   raise a configure error.


2010-05-06  Nick Treleaven  <nick(dot)treleaven(at)btinternet(dot)com>

 * src/build.c:
   Fix marking some strings as translatable (cannot be done in the
   ASSIGNIF macro).
 * src/templates.c, doc/geany.txt, doc/geany.html:
   Reload templates if saving a document in the templates config dir.


2010-05-05  Nick Treleaven  <nick(dot)treleaven(at)btinternet(dot)com>

 * src/search.c, src/search.h, src/document.c, doc/geany.txt,
   doc/geany.html:
   Fix replacing {filename} template wildcard for custom file
   templates with non-default file extension.
   Add search_find_text() for POSIX regex searches.
 * src/templates.c, doc/geany.txt, doc/geany.html:
   Add {project}, {description} template wildcards (#2954737).
 * doc/geany.txt, doc/geany.html:
   Divide template wildcards into groups.
 * src/plugindata.h, src/plugins.c, src/symbols.c,
   plugins/geanyfunctions.h:
   Add symbols_get_context_separator() to plugin API (patch by Colomban
   Wendling, thanks).


2010-05-03  Nick Treleaven  <nick(dot)treleaven(at)btinternet(dot)com>

 * src/keybindings.c:
   Fix setting wrong accelerator for 2 Edit->Commands items (patch by
   Anonymous, thanks; #2995593).
 * src/sciwrappers.c, src/plugindata.h, src/plugins.c,
   plugins/geanyfunctions.h:
   Add sci_set_line_indentation(), sci_get_line_indentation() to API
   (patch by Colomban Wendling, thanks).


2010-04-30  Nick Treleaven  <nick(dot)treleaven(at)btinternet(dot)com>

 * src/editor.c:
   Warn user if hidden hard tab width setting is not 8.


2010-04-28  Nick Treleaven  <nick(dot)treleaven(at)btinternet(dot)com>

 * src/interface.c, src/project.c, src/keyfile.c, geany.glade,
   doc/geany.txt, doc/geany.html:
   Hide 'Tabs and Spaces: Hard tab width' preference - it should
   always be 8. (Hidden setting kept in case users have modified it).


2010-04-28  Nick Treleaven  <nick(dot)treleaven(at)btinternet(dot)com>

 * doc/geany.txt, doc/geany.html:
   Add Folding section link to filetypes.common custom settings.


2010-04-27  Enrico Tröger  <enrico(dot)troeger(at)uvena(dot)de>

 * src/callbacks.c:
   When switching documents, don't call document_set_text_changed()
   as this does much more than necessary. Instead call the necessary
   UI update functions explicitly.


2010-04-27  Nick Treleaven  <nick(dot)treleaven(at)btinternet(dot)com>

 * tagmanager/vstring.c:
   Fix invalid memory read (patch by Colomban Wendling, thanks).


2010-04-25  Enrico Tröger  <enrico(dot)troeger(at)uvena(dot)de>

 * src/build.c, src/dialogs.c, src/msgwindow.c, src/ui_utils.c:
   Replace g_vsnprintf() by g_strdup_vprintf() to avoid truncated
   strings in case of reaching the buffer size limit (part of #2979697).
 * src/win32.c:
   Change the limit for the command line length when executing commands
   to a maximum of 32768 characters (closes #2979697).
   Fix broken opening URLs e.g. when using the 'builtin' Run command.
 * tagmanager/ctags.c:
   Change eFree() to simply ignore NULL pointers instead of asserting.
 * src/main.c:
   Remove malloc() fallback since we completely rely on g_malloc()
   nowadays.
 * plugins/export.c, plugins/filebrowser.c, plugins/htmlchars.c,
   plugins/saveactions.c:
   Make string arguments const where appropriate (patch by
   Colomban Wendling, thanks).
 * src/build.c, src/build.h, src/callbacks.c, src/editor.c,
   src/encodings.c, src/encodings.h, src/gb.c, src/geanyentryaction.c,
   src/geanymenubuttonaction.c, src/geanyobject.c, src/geanywraplabel.c,
   src/keyfile.c, src/project.c, src/sidebar.c, src/socket.c,
   src/symbols.c, src/templates.c, src/ui_utils.c:
   Make string arguments const where appropriate (patch by
   Colomban Wendling, thanks).


2010-04-22  Nick Treleaven  <nick(dot)treleaven(at)btinternet(dot)com>

 * src/plugindata.h, src/pluginutils.c, src/pluginutils.h, THANKS:
   Make plugin_signal_connect() string argument const (patch by
   Colomban Wendling, thanks).
 * src/keybindings.c, src/keybindings.h, src/plugindata.h:
   Constify some more string pointers in the API (patch by
   Colomban Wendling, thanks).
 * src/templates.c, src/templates.h, src/editor.c, doc/geany.txt,
   doc/geany.html:
   Support {pc} wildcard in snippets to escape percent char.
 * src/editor.c:
   Recalculate line margin width when zooming (fixes #2990553).
 * src/highlighting.c, doc/geany.txt, doc/geany.html,
   data/filetypes.common:
   Support more folding icon styles: arrows, +/- and no lines
   (#2935059).


2010-04-21  Enrico Tröger  <enrico(dot)troeger(at)uvena(dot)de>

 * src/socket.c:
   Fix Windows build by properly guarding Unix-only code.


2010-04-21  Nick Treleaven  <nick(dot)treleaven(at)btinternet(dot)com>

 * src/templates.c, doc/geany.txt, doc/geany.html:
   Support {ob} and {cb} in fileheader and file templates; they are
   replaced last with { and }. This allows 'escaping' of wildcard
   strings.
 * src/editor.c, plugins/classbuilder.c:
   Fix Class Builder plugin to use correct indentation instead of
   always tabs.
   Make editor_insert_text_block() only replace leading tabs for the
   'Tabs' indent type; also group edits for undo.
 * src/templates.c, src/templates.h, src/editor.c, doc/geany.txt,
   doc/geany.html:
   Support {ob} and {cb} wildcards for snippets too (fixes #2937008).


2010-04-19  Enrico Tröger  <enrico(dot)troeger(at)uvena(dot)de>

 * tagmanager/pascal.c:
   More fixes to prevent possible crashes by trying to free NULL
   pointers.
 * src/sidebar.c:
   Automatically show and hide the sidebar notebook tabs according
   to the amount of visible pages (patch by Adrian Dimitrov, thanks).
 * src/editor.c:
   Add a static global variable to monitor autocompletion mode in order
   to prevent cancellation of the struct/class (C/C++) auto completion
   list (patch by Thomas Martitz, thanks).
 * src/socket.c:
   When starting and trying to access the Unix Domain socket of a
   potentially running instance, first compare file ownership with the
   user id of the running process to prevent accessing a wrong socket
   file (part of #2985463, this might not yet be the final solution).


2010-04-19  Nick Treleaven  <nick(dot)treleaven(at)btinternet(dot)com>

 * plugins/filebrowser.c:
   Synchronize popup menu and plugin preferences dialog 'Show Hidden
   Files' option (fixes #2989288).


2010-04-18  Enrico Tröger  <enrico(dot)troeger(at)uvena(dot)de>

 * tagmanager/entry.c, tagmanager/entry.h,
   tagmanager/include/tm_source_file.h, tagmanager/parse.c,
   tagmanager/parse.h, tagmanager/tm_source_file.c:
   Add tm_source_file_set_tag_arglist() to manually set the argument
   list of a tag.
 * tagmanager/python.c:
   Use tm_source_file_set_tag_arglist() to set the argument list
   field of Python class tags to the argument list of their
   __init__() methods.
   Backport a fix from CTags SVN to prevent possible crashes by trying
   to free NULL pointers.


2010-04-17  Enrico Tröger  <enrico(dot)troeger(at)uvena(dot)de>

 * tagmanager/txt2tags.c:
   Remove duplicate code from Txt2Tags parser.
   Remove the title control characters ('=') when parsing titles.
   Also parse numbered titles (closes #2984703).
 * doc/geany.html, doc/geany.txt, src/keybindings.c, src/keybindings.h,
   src/plugindata.h:
   Add 'Remove Markers' and 'Remove Error Indicators' keybindings.
   Add missing documentation for 'Reset Zoom' keybinding.
 * tagmanager/php.c:
   Another attempt to fix the PHP parser regexp for parsing functions.
   Fix wrong parsing of function arguments when those contain nested
   brackets (as reported by Harold Aling).
 * src/notebook.c:
   Fix Ctrl-Click on notebook tab if Numpad is active.


2010-04-11  Enrico Tröger  <enrico(dot)troeger(at)uvena(dot)de>

 * geany.glade, doc/geany.txt, plugins/geanyfunctions.h,
   src/callbacks.c, src/interface.c, src/keyfile.c, src/plugindata.h,
   src/plugins.c, src/prefs.c, src/toolbar.c, src/toolbar.h,
   src/ui_utils.c, src/ui_utils.h:
   Add option 'System Default' for toolbar icon style and size to
   use the GTK default value.
 * geany.glade, src/callbacks.c, src/callbacks.h, src/interface.c,
   src/toolbar.c, src/toolbar.h:
   Shorten the toolbar popup menu, only provide items for Toolbar
   Preferences and to Hide the toolbar.
 * src/toolbar.c:
   Instantly update the toolbar icon size and style when the
   corresponding global GTK settings are changed.
 * doc/geany.1.in, doc/geany.txt, src/main.c, src/main.h,
   src/plugindata.h, src/socket.c:
   Add new command line option --list-documents to return a list
   of currently opened documents (closes #2979933).


2010-04-09  Frank Lanitz  <frank(at)frank(dot)uvena(dot)de>

 * plugins/htmlchars.c:
   Make plugin remember whether replacement of special characters was
   activated even after restart of Geany or reloading of plugin.


2010-04-09  Nick Treleaven  <nick(dot)treleaven(at)btinternet(dot)com>

 * src/editor.c:
   Fix inserting snippets with an indent when using Mac CR line
   endings.
 * src/callbacks.c:
   Update status bar after using Document->Set Line Endings.
 * src/editor.c:
   Improve API docs for editor_insert_text_block().


2010-04-08  Nick Treleaven  <nick(dot)treleaven(at)btinternet(dot)com>

 * src/editor.c:
   Refactor snippets_complete_constructs().
   Remove an unnecessary TODO.
 * src/editor.c:
   Fix indenting a snippet when there is whitespace after the
   snippet key name.


2010-04-07  Enrico Tröger  <enrico(dot)troeger(at)uvena(dot)de>

 * doc/geany.txt, doc/geany.html:
   Improve wording.
 * src/build.c, src/msgwindow.c:
   Fix disabled compiler message tracking if using indicators to
   show build errors is disabled (closes #2982834).


2010-04-07  Nick Treleaven  <nick(dot)treleaven(at)btinternet(dot)com>

 * scintilla/Editor.cxx:
   Backport fix from Scintilla CVS to fix using SCI_GETSELECTIONSTART
   and SCI_GETSELECTIONEND with rectangular selections. This fixes
   replacing in a rectangular selection.


2010-04-06  Nick Treleaven  <nick(dot)treleaven(at)btinternet(dot)com>

 * src/filetypes.c:
   Re-detect any document filetypes set to None after reloading
   filetype extensions (closes #2979661).
 * src/editor.c:
   Fix showing '...' item last instead of first for document word
   completion.


2010-04-05  Enrico Tröger  <enrico(dot)troeger(at)uvena(dot)de>

 * data/filetypes.perl:
   Adjust Perl Compile command to use the -c command
   line option to perform a syntax check instead of using the
   deprecated ByteCompile module.
   Add error_regex to parse error messages and warnings when performing
   syntax checks on Perl files.


2010-04-05  Nick Treleaven  <nick(dot)treleaven(at)btinternet(dot)com>

 * src/keybindings.c, src/keybindings.h, doc/plugins.dox:
   Add API docs for keybinding enums.
 * src/notebook.c, doc/geany.txt, doc/geany.html:
   Make Ctrl-click on any notebook tab switch to the last used
   document.


2010-04-01  Nick Treleaven  <nick(dot)treleaven(at)btinternet(dot)com>

 * src/geanymenubuttonaction.c, src/geanymenubuttonaction.h,
   src/geanyentryaction.c, src/geanyentryaction.h,
   src/geanywraplabel.c:
   Cache G_TYPE_INSTANCE_GET_PRIVATE() result when initializing an
   object for efficiency.


2010-03-31  Nick Treleaven  <nick(dot)treleaven(at)btinternet(dot)com>

 * plugins/classbuilder.c:
   Beep if the user hasn't entered a class name on pressing OK.
 * src/search.c:
   Fix replacing '^' regex.
 * src/plugindata.h, src/stash.c, src/stash.h, src/plugins.c,
   plugins/geanyfunctions.h:
   Add Stash widget functions to API.
 * configure.ac:
   Revert commit to use AC_PATH_PROG instead of 'which' (fixes
   #2973764).


2010-03-30  Nick Treleaven  <nick(dot)treleaven(at)btinternet(dot)com>

 * THANKS, src/vte.c:
   Apply patch from Yoann Le Montagner to set VTE bold color (thanks,
   fixes #2976905).
 * wscript, src/plugindata.h, src/stash.c, src/stash.h, src/plugins.c,
   src/Makefile.am, doc/plugins.dox, doc/stash-example.c,
   plugins/geanyfunctions.h, plugins/geanyplugin.h:
   Add Stash setting functions to API.
   Remove unnecessary argument to stash_group_load_from_file().
 * src/geanyobject.c, plugins/classbuilder.c:
   Don't generate FOO_GET_PRIVATE() macro because caching the result
   in Foo::priv can be much more efficient.


2010-03-25  Enrico Tröger  <enrico(dot)troeger(at)uvena(dot)de>

 * src/editor.c:
   Fix cursor positioning when toggling comments
   (patch by Thomas Martitz, thanks).


2010-03-25  Peter Scholtens  <peter(dot)scholtens(at)xs4all(dot)nl>

 * src/keybindings.[hc]:
   Added Control+0 for zoom reset, see suggestion from #2969886.


2010-03-25  Nick Treleaven  <nick(dot)treleaven(at)btinternet(dot)com>

 * src/search.c, src/document.c:
   Fix wrong selection range after Replace in Selection.


2010-03-20  Enrico Tröger  <enrico(dot)troeger(at)uvena(dot)de>

 * src/win32.c:
   Make CreateChildProcess() working with Unicode strings, e.g.
   directory names (closes #2972606).
 * geany.nsi:
   Remove reference to already removed latex.tags file.
   Future releases probably still depend on GTK 2.16.
 * scintilla/ScintillaGTK.cxx:
   Backport fix from Scintilla CVS to not paste text beyond the end
   of lines (closes #2969096).
 * plugins/htmlchars.c, src/geany.h, src/keybindings.c, src/main.c,
   src/plugindata.h:
   Deprecate GEANY_WINDOW_MINIMAL_WIDTH/GEANY_WINDOW_MINIMAL_HEIGHT
   to not set Geany's minimum window size anymore (closes #2972992).
   As replacement, add GEANY_DEFAULT_DIALOG_HEIGHT.


2010-03-19  Nick Treleaven  <nick(dot)treleaven(at)btinternet(dot)com>

 * src/stash.c:
   Make adding string and string vector settings initialise the setting
   to NULL for safety.
 * src/utils.c, src/stash.c, src/stash.h, doc/stash-example.c:
   Add stash_group_load_from_file() and stash_group_save_to_file().


2010-03-18  Nick Treleaven  <nick(dot)treleaven(at)btinternet(dot)com>

 * data/filetypes.common:
   Set default for wrapped lines to show marker at end of line only
   (more expected and doesn't change line alignment - closes #2972386).
 * src/toolbar.c, src/toolbar.h, src/prefs.c, src/prefs.h,
   src/pluginutils.c, doc/plugins.dox:
   Improve API docs contents page by listing all commonly-used files.
   Fix 'Date' appearing twice on the date line.
   Don't generate API docs for prefs.h, toolbar.h (unused).
   Move some '@file' doc-comments to the .c file.
 * src/interface.c, geany.glade:
   Add frame for 'Printing' prefs dialog page.
 * src/sidebar.c, src/project.c, src/prefs.c, src/stash.c, src/stash.h,
   src/keyfile.c, src/keyfile.h, src/search.c, src/plugins.c,
   doc/stash-example.c:
   Rename Stash data types to be independently named from Geany (so
   Stash can be reused for other projects).
   Rename GeanyPrefGroup to StashGroup.


2010-03-17  Nick Treleaven  <nick(dot)treleaven(at)btinternet(dot)com>

 * tagmanager/python.c:
   Apply patch from Colomban Wendling to parse Python lambda functions
   (thanks) - modified to only parse toplevel or class member lambdas.
 * src/stash.c, src/stash.h, doc/Doxyfile.in, doc/Makefile.am,
   doc/stash-example.c:
   Add doc-comments for Stash setting functions.
   Add an example file showing usage of Stash.
   (Not enabled yet until added to the plugin API).


2010-03-17  Lex Trotman  <elextr.at.gmail.dot.com>

 * src/build.c:
   Fix using return value without checking return status, caused
   incorrect sensitivity settings on build dialog.


2010-03-16  Nick Treleaven  <nick(dot)treleaven(at)btinternet(dot)com>

 * HACKING:
   Add tip about gcc optimization & warnings/debugging.
   Add Testing section.
   Update Libraries section about synchronizing with other projects.


2010-03-15  Enrico Tröger  <enrico(dot)troeger(at)uvena(dot)de>

 * src/ui_utils.c:
   For now revert the recent patch which set real_path of newly
   open non-existent configuration files as this seems hackish and
   causes 'file not found' warnings.
 * wscript:
   Fix/Improve GIT repository detection
   (patch by Thomas Martitz, thanks).
 * plugins/geanyfunctions.h, src/plugindata.h, src/plugins.c,
   src/utils.c:
   Add utils_copy_environment() to the plugin API.


2010-03-15  Nick Treleaven  <nick(dot)treleaven(at)btinternet(dot)com>

 * src/utils.c, src/utils.h, src/sciwrappers.c, src/dialogs.c,
   src/navqueue.c, src/msgwindow.c, src/filetypes.c, src/document.c,
   src/main.c:
   Use 3rd person for more API dox.
   Change 'This is a wrapper function for...' to 'Wraps...' in brief
   descriptions.
   Change 'After all...' to 'Afterwards...'.
 * src/interface.c, geany.glade:
   Apply patch from Eugene Arshinov to make frame packing/alignment
   more consistent (thanks).


2010-03-12  Nick Treleaven  <nick(dot)treleaven(at)btinternet(dot)com>

 * src/ui_utils.c:
   Fix ui_button_new_with_image() to call gtk_button_set_image() so
   that gtk_button_[sg]et_label() work as expected.
 * src/build.c, src/dialogs.c, src/dialogs.h, src/callbacks.c:
   Make Build Commands dialog show menu item labels as a button (to
   help show that menu labels don't normally need to be edited &
   display the mnemonic correctly). Clicking shows an input dialog to
   set a new menu item label.
   Split dialogs_show_input() into 2 functions: one simple, one for
   a persistent dialog.
   Fix possible double-destroy of input dialog when closed by user.
 * src/dialogs.c:
   Fix not destroying 'Make Custom Target' input dialog after first
   use (oops).
 * src/project.c:
   Make Long Line Marker settings for existing projects default to
   general settings instead of 0 (thanks to Eugene Arshinov).
 * src/utils.c, src/ui_utils.h, src/utils.h, src/highlighting.c,
   src/keybindings.c, src/sciwrappers.c, src/plugindata.h,
   src/filetypes.c, src/filetypes.h, src/document.c, src/pluginutils.c,
   src/document.h, src/editor.c, src/editor.h, src/ui_utils.c:
   Use 3rd person (gets not get) for API function brief descriptions.
   Avoid using 'convenience function' in API brief descriptions.


2010-03-10  Nick Treleaven  <nick(dot)treleaven(at)btinternet(dot)com>

 * doc/geany.txt, doc/geany.html:
   Warn about some GNU extensions for regular expressions & clarify
   some points.
 * src/interface.c, src/keybindings.c, src/project.c, src/project.h,
   src/prefs.c, src/plugindata.h, src/keyfile.c, src/editor.c,
   src/editor.h, geany.glade:
   Apply patch from Eugene Arshinov to add project long line marker
   customisation (thanks).
 * src/interface.c, geany.glade:
   Edit/tidy 'Long line marker' labels.


2010-03-10  Lex Trotman  <elextr.at.gmail.dot.com>

 * src/build.c, src/project.c:
   Fix crash due to NULL in project build preferences (thanks to
   Wolfgang Ocker).


2010-03-09  Nick Treleaven  <nick(dot)treleaven(at)btinternet(dot)com>

 * src/utils.c, src/utils.h, src/search.c, src/search.h,
   src/document.c, doc/geany.txt, doc/geany.html:
   Merge gnu-regex branch:
   Use POSIX system/GNU regex engine for find & replace 'Use regular
   expressions' option. This alters regex syntax a bit - see the docs
   for details; we now support '?' operator and replacement backslash
   escaping is more standard.
   Make regex search imply replacing escaped chars.
   Allow \0 backreference replacement for the whole match.
   Note: Replace All may be slower; if this is a problem please let me
   know.
 - code:
   Add argument to utils_str_replace_escape() for keeping
   uninterpreted backslash escapes e.g. '\\', '\e'.
 * scintilla/LexMarkdown.cxx:
   Backport minor formatting/style changes from Scintilla project.
 * doc/geany.txt, doc/geany.html:
   Remove warning about no visual indication for zero-column-mode
   editing.


2010-03-09  Enrico Tröger  <enrico(dot)troeger(at)uvena(dot)de>

 * wscript:
   Skip unavailable languages in LINGUAS (thanks to Christian Dywan).


2010-03-07  Enrico Tröger  <enrico(dot)troeger(at)uvena(dot)de>

 * wscript, scintilla/*, scintilla/include/*:
   Update Scintilla to version 2.03.
 * geany.glade, doc/geany.txt, doc/geany.html, src/editor.c,
   src/editor.h, src/interface.c, src/keyfile.c, src/plugindata.h:
   Add preference for virtual spaces.
 * src/log.c:
   Fix wrong default response for the Debug Messages dialog.
 * src/dialogs.c:
   Fix crashes when using Save As with no open files (closes #2964406).
 * src/document.c:
   Fix duplicate mnemonics on 'Resave missing file' dialog, also
   move the question from the secondary to the main text to be
   more compatible with the Gnome HIG.
   Fix broken 'Save' action in 'Resave missing file' dialog.
 * tagmanager/php.c:
   Improve PHP parser to parse also the argument lists of PHP functions.
 * src/prefs.c:
   Correctly set the parent widget for the keybinding overwrite
   confirmation dialog.
 * src/dialog.c:
   Fix setting the icon for some dialogs if the parent itself is also
   a dialog.
 * src/ui_utils.c:
   When editing non-existent config files using the Tools->Configuration
   Files menu, explicitly set the real_path to avoid presenting the Save
   As dialog when saving the file (patch by Tony Rick, thanks).
 * src/callbacks.c:
   Focus the editor widget after hiding the sidebar when it had the
   input focus (patch by Can Koy, thanks).
   Properly show/hide the mesages window when using the View menu item
   (closes #2961282).
 * plugins/filebrowser.c:
   After opening files, focus the editor widget
   (based on a patch by Can Koy, thanks).
 * plugins/filebrowser.c, plugins/geanyfunctions.h, src/msgwindow.c,
   src/plugindata.h, src/plugins.c, src/sidebar.c, src/ui_utils.c,
   src/ui_utils.h, src/vte.c:
   Add and use convenience function ui_is_keyval_enter_or_return() and
   add it to the plugin API.


2010-03-05  Frank Lanitz  <frank(at)frank(dot)uvena(dot)de>

 * src/about.c, THANKS, po/ast.po:
   Added Asturian translation. Thanks to Marcos Costales for providing.


2010-02-28  Dominic Hopf  <dmaphy(at)googlemail(dot)com>

 * src/log.c:
   Fix keyboard accelerators in debug messages window
   (Thanks Can Koy).


2010-02-28  Enrico Tröger  <enrico(dot)troeger(at)uvena(dot)de>

 * scintilla/LexR.cxx:
   Backport R lexer from Scintilla CVS to fix case sensitive keywords
   (Scintilla bug #2956543).
 * src/sidebar.c, src/about.c, THANKS:
   Make Space on the symbol and document list not focus the editor
   widget while Enter does (closes #2919444, patch by Can Koy, thanks).
 * src/document.c, src/document.h:
   Fix document_try_focus() to make it work with the sidebar document
   list as well.
 * src/msgwindow.c, src/msgwindow.h, src/ui_utils.c, src/ui_utils.h:
   Make Space on the compiler and messages widgets not focus the editor
   widget while Enter does (patch by Can Koy, thanks).
 * src/editor.c:
   Fix wrongly auto-detected multiline comments
   (patch by Eugene Arshinov, thanks).


2010-02-28  Frank Lanitz  <frank(at)frank(dot)uvena(dot)de>

 * src/ui_utils.c:
   Show number of lines of current document inside statusbar. Thanks to
   Can Koy for providing the patch.


2010-02-24  Nick Treleaven  <nick(dot)treleaven(at)btinternet(dot)com>

 * src/keybindings.c, doc/geany.txt, doc/geany.html:
   Make Switch to Editor keybinding reshow the document statistics
   line, so user doesn't have to move the cursor.


2010-02-22  Enrico Tröger  <enrico(dot)troeger(at)uvena(dot)de>

 * data/filetypes.r:
   Update keywords for the R language (patch by Jon Senior, thanks).


2010-02-21  Dominic Hopf  <dmaphy(at)googlemail(dot)com>

 * doc/geany.txt:
   Fix the instruction how to insert unicode characters
   (thanks Tony Rick).


2010-02-21  Enrico Tröger  <enrico(dot)troeger(at)uvena(dot)de>

 * scripts/create_py_tags.py:
   Minor fixes.
   Replace tabs by spaces.
 * plugins/genapi.py:
   Minor fixes.
   Replace tabs by spaces.
 * tagmanager/r.c, plugins/geanyfunctions.h, src/about.c,
   src/filetypes.c, src/symbols.c, tagmanager/Makefile.am,
   tagmanager/makefile.win32, tagmanager/parsers.h, wscript, THANKS:
   Add R tagmanager symbol parser (patch by Jon Senior, thanks).
 * doc/geany.html, doc/geany.txt, src/keybindings.c, src/keybindings.h,
   src/plugindata.h, src/sidebar.c, src/sidebar.h:
   Add keybindings to switch to the sidebar's Document and Symbol list
   as well as to the Message Window's current tab
   (patch by Eugene Arshinov, thanks).
 * data/filetypes.r:
   Update primary keywords for the R language
   (patch by Jon Senior, thanks).


2010-02-20  Dominic Hopf  <dmaphy(at)googlemail(dot)com>

 * doc/geany.txt:
   Add more detailed hints about reloading configuration
   (thanks to Tony Rick).
 * data/filetypes.javascript:
   Correct the keyword list for JavaScript (thanks to Jonas).


2010-02-14  Enrico Tröger  <enrico(dot)troeger(at)uvena(dot)de>

 * New release: Geany 0.18.1 "Balfour".


2010-02-13  Enrico Tröger  <enrico(dot)troeger(at)uvena(dot)de>

 * src/keybindings.c:
   Add special cases for handling the Select All keybinding (Ctrl-A) in
   the toolbar search and goto line text entries (closes #2948040).
   Strip trailing spaces after reflowing a paragraph, patch by
   Dominik Wagenfuehr, thanks (closes #2945497).


2010-02-07  Enrico Tröger  <enrico(dot)troeger(at)uvena(dot)de>

 * src/geanymenubuttonaction.c, src/templates.c:
   Partly revert last commit:
   Unref the new files toolbar menu when freeing templates as it
   was done before but unref it *after* the menu has been removed
   from the GeanyMenuButtonAction.
 * src/encodings.c:
   Fix possible endless loop when trying to detect the encoding of
   non-text files (patch by Alexey Antipov, thanks).


2010-02-06  Enrico Tröger  <enrico(dot)troeger(at)uvena(dot)de>

 * src/document.c:
   Allow saving remote files using g_file_set_contents() as well
   (patch by Алексей Антипов, thanks).
 * data/filetypes.python:
   Adjust style for secondary keywords to be less aggressive.
   Add Python 2.5 builtins keywords.
 * src/geanymenubuttonaction.c, src/templates.c:
   Unref the new files toolbar menu when setting a new menu to fix
   possible crashes when reloading configuration.
 * src/filetypes.c:
   When reloading configuration, process the current document at last
   so the symbol list will be updated correctly.


2010-02-01  Enrico Tröger  <enrico(dot)troeger(at)uvena(dot)de>

 * src/symbols.c:
   Explicitly read filetype configuration files before generating
   global tags to get settings for custom filetypes.


2010-02-01  Nick Treleaven  <nick(dot)treleaven(at)btinternet(dot)com>

 * src/plugins.c:
   Fix GLib warning when toggling 'no plugins available' item.


2010-01-31  Enrico Tröger  <enrico(dot)troeger(at)uvena(dot)de>

 * icons/Makefile.am:
   Include geany.ico in the distribution tarball.
 * Makefile.am:
   Fix 'make distcheck' by removing data/latex.tags from EXTRA_DIST.
 * scripts/create_py_tags.py:
   Make the script a bit more robust with newer Python versions.
 * src/templates.c:
   Use utils_spawn_sync() instead of g_spawn_sync().


2010-01-31  Frank Lanitz  <frank(at)frank(dot)uvena(dot)de>

 * plugins/export.c:
   Close meta tag for export date properly.


2010-01-28  Enrico Tröger  <enrico(dot)troeger(at)uvena(dot)de>

 * geany.spec.in:
   Update RPM Spec file (patch by Dominic Hopf, thanks).


2010-01-28  Nick Treleaven  <nick(dot)treleaven(at)btinternet(dot)com>

 * src/plugindata.h:
   Fix renaming sci_send_message(), sci_send_command() function
   pointers.


2010-01-25  Nick Treleaven  <nick(dot)treleaven(at)btinternet(dot)com>

 * src/highlighting.c, src/highlighting.h, src/sciwrappers.c,
   src/plugindata.h, doc/Doxyfile.in, doc/pluginsymbols.c,
   plugins/geanyfunctions.h, plugins/Makefile.am,
   plugins/pluginmacros.h, plugins/genapi.py, ChangeLog, wscript:
   Use full function name for GeanyFunctions function pointers. This
   avoids naming conflicts e.g. with C++'s 'new' keyword.
   Remove deprecated header pluginmacros.h - use geanyfunctions.h
   instead.


2010-01-24  Enrico Tröger  <enrico(dot)troeger(at)uvena(dot)de>

 * src/utils.c, src/utils.h, src/vte.c:
   Add utils_copy_environment() and make use of it.
 * data/snippets.conf, doc/geany.html, doc/geany.txt, src/callbacks.c,
   src/editor.c, src/templates.c, src/templates.h:
   Add new special template wildcard "{command:...}" to use the
   output of a command in templates.
   Adjust template functions to mostly work with GeanyDocuments.
   Minor cleanups in the template code.
 * src/gb.c:
   Replace the old icons with smiley icons from the Rodent icon theme.
   Fix showing the same icon for two or more slots.
   Minor cleanups.
 * src/editor.c, src/editor.h, src/keybindings.c:
   Rename fold_symbol_click() to editor_toggle_fold().
   Use editor_toggle_fold() when the 'Toggle current fold' keybinding
   was used to respect the 'Fold/unfold all children' preference
   (closes #2935053).


2010-01-22  Nick Treleaven  <nick(dot)treleaven(at)btinternet(dot)com>

 * src/build.c:
   Prevent possible segfault in get_build_group().
 * src/callbacks.c:
   Fix GLib warning & beep if trying to insert multiline comment for a
   filetype that doesn't support it.


2010-01-18  Nick Treleaven  <nick(dot)treleaven(at)btinternet(dot)com>

 * doc/plugins.dox:
   Add gcc commands to build a plugin to the HowTo.
 * src/search.c, src/document.c, src/document.h:
   Show 'Replaced X matches in Y documents' message when using
   Replace in Session.


2010-01-17  Enrico Tröger  <enrico(dot)troeger(at)uvena(dot)de>

 * scripts/plugin_test.c:
   Add a little test program which can load and test Geany plugins to
   verify it is loadable at runtime and all necessary symbols are
   defined.
 * doc/plugins.dox, src/geanyobject.c, src/geanyobject.h, src/main.c,
   src/plugindata.h:
   Add new signal: "geany-startup-complete" which is sent once all
   initialization and startup tasks has been done.
 * README.I18N, configure.ac, wscript, po/LINGUAS:
   Remove po/LINGUAS from the repository.
   Generate it automatically if needed by reading available
   message catalogs from the po directory.
   Also respect the LINGUAS environment variable properly.


2010-01-16  Frank Lanitz  <frank(at)frank(dot)uvena(dot)de>

 * src/editor.c:
   Remove editor_auto_latex() from Geany core and move it to geanyLaTeX
   plugin.


2010-01-12  Enrico Tröger  <enrico(dot)troeger(at)uvena(dot)de>

 * src/editor.c, src/templates.c, src/templates.h:
   Refactor templates_replace_all() into templates_replace_valist()
   to save some code duplication.


2010-01-11  Frank Lanitz  <frank(at)frank(dot)uvena(dot)de>

 * plugins/geanyfunctions.h, src/editor.c, src/editor.h,
   src/plugindata.h, src/plugins.c:
   Add editor_insert_text_block() to plugin API.


2010-01-01  Enrico Tröger  <enrico(dot)troeger(at)uvena(dot)de>

 * *.*:
   Update copyright information.
 * src/keybindings.c, src/keybindings.h, src/plugindata.h,
   doc/geany.txt, doc/geany.html:
   Add keybinding to open the last closed tab (closes #2912692).


2009-12-31  Enrico Tröger  <enrico(dot)troeger(at)uvena(dot)de>

 * autogen.sh, configure.in, configure.ac:
   Rename configure.in to configure.ac.
 * plugins/geanyfunctions.h, src/plugins.c, src/plugindata.h,
   src/sciwrappers.c:
   Add sci_find_text() to the plugin API.
 * doc/geany.html, doc/geany.txt, geany.glade, src/callbacks.c,
   src/interface.c, src/prefs.c:
   Add a checkbox in the preferences dialog to explicitly toggle
   the visibility of the sidebar (closes #2923340).


2009-12-29  Enrico Tröger  <enrico(dot)troeger(at)uvena(dot)de>

 * src/editor.c, src/plugins.c, src/plugindata.h,
   plugins/geanyfunctions.h:
   Add editor_get_eol_char_name(), editor_get_eol_char_len() and
   editor_get_eol_char() to the plugin API.
 * src/callbacks.c, src/plugins.c, src/plugins.h:
   Fix sensitivity of the Edit->Plugin Preferences menu item
   if plugins are loaded which do not provide a configuration dialog.
 * scripts/create_py_tags.py:
   Rewrite and extend the Python tags parsing script to use
   Python's inspect module to read symbols from Python modules
   including scope information.
 * data/filetypes.restructuredtext:
   Add the default comment character sequence for reStructuredText.
 * src/callbacks.c:
   Show the Find/Goto dialogs if the corresponding toolbar buttons are
   clicked but their text fields are not part of the toolbar (#2920807).
 * data/filetypes.common, doc/geany.html, doc/geany.txt,
   src/highlighting.c:
   Add new style to change foreground and background colours for
   calltips (patch by Dimitar Zhekov, thanks, closes #2919229).
 * src/search.c:
   Remember the window position of the Find, Replace and Find in Files
   dialogs (closes #2877988).


2009-12-26  Frank Lanitz  <frank@frank.uvena.de>

 * doc/plugins.dox:
   Fix a minor typo inside plugin API reference.


2009-12-20  Enrico Tröger  <enrico(dot)troeger(at)uvena(dot)de>

 * src/dialog.c, src/dialogs.h, src/document.c, src/prefs.c:
   Make dialogs_show_prompt() more flexible to take up to three
   button/response code pairs to be shown.
   Add a close button to the dialog when asking to Re-Save a
   deleted file
   (closes #2916954, based on a patch by Dominik Stadler, thanks).
 * src/editor.c:
   Fix LaTeX environment auto completion with CR/LF line endings.
   Add some sanity checks.
 * src/document.c:
   When closing a document after it was deleted from the filesystem,
   don't ask whether it should be saved first.
   Mark the document only as changed if it is not closed afterwards.
   Prevent possible segfaults if the document was closed when it is
   missing from the filesystem.
 * src/keybindings.c, src/keyfile.c, src/main.c, src/msgwindow.c,
   src/msgwindow.h, src/prefs.c:
   Add MessageWindow::scribble and use it instead of searching the
   widget pointer everytime.
 * src/keyfile.c, src/msgwindow.c, src/msgwindow.h, src/ui_utils.h:
   Add preferences for hiding single tabs from the messages window
   (no GUI preferences yet, still to be implemented).
 * src/callbacks.c, src/prefs.c, src/toolbar.c, src/toolbar.h:
   Set the correct parent window for the toolbar editor
   dialog (closes #2913334).
 * src/win32.c, src/win32.h, src/ui_utils.c:
   Rename win32_show_project_folder_dialog() to
   win32_show_folder_dialog() as it is not related and not used by any
   project management related code.
 * src/ui_utils.c, src/win32.c, src/win32.h, src/dialogs.c:
   Rename win32_show_file_dialog() to win32_show_document_open_dialog()
   as it is specialised for opening documents.
   Implement win32_show_file_dialog() as a generic file open dialog and
   use it with ui_path_box_new().


2009-12-20  Frank Lanitz  <frank(at)frank(dot)uvena(dot)de>

 * src/editor.c:
   Extend auto_latex() function to check whether an environment has been
   closed within the next lines to avoid auto adding double \end{}.
 * data/latex.tags:
   Remove LaTeX tags from SVN. Can be found at
   http://download.geany.org/contrib/tags/ if needed.


2009-12-19  Enrico Tröger  <enrico(dot)troeger(at)uvena(dot)de>

 * src/callbacks.c, src/dialogs.c, src/document.c, src/document.h:
   Add document_need_save_as().
   Show the Save As also for documents created from filetype templates
   instead of saving them directly with the untitled filename.


2009-12-09  Nick Treleaven  <nick(dot)treleaven(at)btinternet(dot)com>

 * geany.glade, src/interface.c:
   Move 'Send Selection to Terminal' menu item from Format to Commands
   submenu.
 * src/msgwindow.c:
   When going to a build error, try the current document's path if
   the parsed filename doesn't exist. (This can happen when we receive
   build messages in the wrong order - after the 'Leaving directory'
   messages).
 * src/msgwindow.c:
   Refactor msgwin_goto_compiler_file_line().
 * src/interface.c, src/keybindings.c, geany.glade:
   Capitalize, add mnemonics, sync with kb.c the Edit->Commands menu
   item labels.
 * src/search.c:
   Refactor/reformat on_replace_dialog_response().


2009-12-08  Enrico Tröger  <enrico(dot)troeger(at)uvena(dot)de>

 * geany.spec.in:
   Improve geany.spec (split the package into a binary and devel
   package, update BuildRequires and other minor improvements).
   Patch by Dominic Hopf, thanks.


2009-12-08  Nick Treleaven  <nick(dot)treleaven(at)btinternet(dot)com>

 * src/filetypes.c, src/filetypes.h:
   Make group for custom filetypes.
 * data/filetypes.Genie.conf, data/filetype_extensions.conf:
   Add custom filetype Genie.


2009-12-07  Nick Treleaven  <nick(dot)treleaven(at)btinternet(dot)com>

 * src/highlighting.c:
   Highlight D & Java types from a global tags file.
 * src/highlighting.c, doc/geany.txt, doc/geany.html:
   Add debug message warning if recursive lexer_filetype is set.
 * src/highlighting.c, src/sciwrappers.c, src/sciwrappers.h:
   Remove duplicate sci_set_keywords(), make argument const.
 * src/highlighting.c:
   Only show debug message once if recursive lexer_filetype is set.
   Tidy highlighting_init_styles code for filetype None handling.
 * scintilla/makefile.win32, scintilla/KeyWords.cxx,
   scintilla/LexVerilog.cxx, scintilla/Makefile.am, src/highlighting.c,
   src/filetypes.c, src/filetypes.h, src/symbols.c, THANKS,
   tagmanager/parsers.h, tagmanager/makefile.win32,
   tagmanager/verilog.c, tagmanager/Makefile.am,
   data/filetypes.verilog, data/filetype_extensions.conf, wscript:
   Apply patch from Kelvin Gardiner to add Verilog filetype (thanks).
 * src/highlighting.c:
   Fix segfault on startup (oops).
 * data/filetypes.verilog:
   Fix using common style colours for Verilog.


2009-12-03  Nick Treleaven  <nick(dot)treleaven(at)btinternet(dot)com>

 * src/highlighting.c, data/filetypes.cpp, data/filetypes.vala,
   data/filetypes.glsl, data/filetypes.cs, data/filetypes.c:
   Move C-like filetype properties into configuration files.
 * src/highlighting.c, data/filetypes.cpp, data/filetypes.cs,
   data/filetypes.c:
   Remove now unnecessary "styling_within_preprocessor" C style key.
 * src/highlighting.c, data/filetypes.cpp, data/filetypes.vala,
   data/filetypes.glsl, data/filetypes.cs:
   Use lexer_filetype=C configuration file key instead of duplicate
   styleset functions for C++, C#, GLSL, Vala.


2009-12-02  Nick Treleaven  <nick(dot)treleaven(at)btinternet(dot)com>

 * doc/geany.txt, doc/geany.html:
   Warn about not using BOM for configuration files (confuses GKeyFile
   parser, at least on my system).
 * src/filetypes.c:
   Add/improve debug messages for custom filetypes.


2009-11-30  Frank Lanitz  <frank(at)frank(dot)uvena(dot)de>

 * data/latex.tags:
   Add a couple of further latex-beamer commands to list of LaTeX tags.


2009-11-30  Enrico Tröger  <enrico(dot)troeger(at)uvena(dot)de>

 * plugins/filebrowser.c:
   Add an in-entry clear icon to the filebrowser plugin's filter
   entry (patch by Dominic Hopf, thanks).
 * src/prefs.c, src/ui_utils.c:
   Fix two compiler warnings about possibly uninitialised variables.


2009-11-29  Enrico Tröger  <enrico(dot)troeger(at)uvena(dot)de>

 * src/main.c, src/main.h, src/plugins.c, src/plugindata.h,
   plugins/geanyfunctions.h:
   Add main_is_realized() to the plugin API.
 * tagmanager/include/tm_tagmanager.h:
   Update partly outdated and wrong doc comment.
 * src/main.c, src/main.h, src/socket.c:
   Allow opening Geany projects remotely.
 * doc/geany.txt, doc/geany.html, src/vte.c, src/vte.h, src/keyfile.c:
   Add a hidden pref to allow executing text which was sent to the
   terminal directly, i.e. do not strip trailing newline characters.
   Also fix the stripping of trailing newline characters if there was
   more than one.


2009-11-26  Frank Lanitz  <frank(at)frank(dot)uvena(dot)de>

 * src/about.c, THANKS:
   Add Peter Scholtens and Ayke van Laethem to list of translators. Move
   Kurt de Bree into section of previous translators.


2009-11-26  Nick Treleaven  <nick(dot)treleaven(at)btinternet(dot)com>

 * src/about.c, src/symbols.c, THANKS, tagmanager/vhdl.c:
   Fix VHDL symbol list to display all tags (patch from Kelvin Gardiner,
   thanks).


2009-11-24  Nick Treleaven  <nick(dot)treleaven(at)btinternet(dot)com>

 * src/highlighting.c:
   Make stylesets take a ft_id argument so they can be reused fully with
   custom filetypes, so custom styles and keywords can be set.
 * src/highlighting.c:
   Fix setting filetype properties when both the system and the user
   file have properties set.
 * src/symbols.c, tagmanager/vhdl.c:
   Parse VHDL signals.
 * src/highlighting.c:
   Fix lexer settings for custom filetypes.


2009-11-23  Enrico Tröger  <enrico(dot)troeger(at)uvena(dot)de>

 * tagmanager/php.c:
   Remove duplicate regular expression for parsing classes.
   Fix and improve parsing of constants (patch by Harold Aling, thanks).
 * doc/geany.1.in, doc/geany.html, doc/geany.txt, src/main.c,
   src/main.h, THANKS, src/about.c:
   Add new command line option "--socket-file" to be able to specify
   separate socket filenames for instances
   (closes #2896027, patch by Jörn Reder, thanks).
 * src/keybindings.c, src/keybindings.h:
   Add keybindings_check_event() to manually check GdkKeyEvents against
   Geany's keybindings.
 * src/callbacks.c, src/utils.c, src/utils.h:
   Add and use utils_get_help_url().
 * geany.glade, src/interface.c, src/prefs.c:
   Add a Help button to the preferences dialog.
   Handle Help keybinding events for the preferences dialog especially
   and open the manual with the corresponding anchor link to the current
   preferences page (same goes for the new Help button).


2009-11-22  Enrico Tröger  <enrico(dot)troeger(at)uvena(dot)de>

 * src/toolbar.c, src/geanymenubuttonaction.c,
   src/geanymenubuttonaction.h:
   Use separate tooltips for toolbar menu buttons and their attached
   drop-down arrows.
 * tagmanager/latex.c:
   Improve parsing of sections and chapters by ignoring shortnames
   like \section[shortname]{label} (closes #2890477).


2009-11-19  Nick Treleaven  <nick(dot)treleaven(at)btinternet(dot)com>

 * src/geanymenubuttonaction.c:
   Try to fix Gtk warning when using Tools->Reload Configuration.


2009-11-18  Nick Treleaven  <nick(dot)treleaven(at)btinternet(dot)com>

 * src/highlighting.c, doc/geany.txt, doc/geany.html,
   data/filetypes.nsis, data/filetypes.php, data/filetypes.perl,
   data/filetypes.pascal, data/filetypes.docbook,
   data/filetypes.python, data/filetypes.conf:
   Use filetypes.foo [lexer_properties] group instead of hardcoding
   lexer properties (more flexible e.g. for custom filetypes).
 * src/highlighting.c, data/filetypes.xml, data/filetypes.html:
   Replace filetypes.xml html_asp_default_language key with
   filetypes.html asp.default.language property in [lexer_properties]
   group.


2009-11-17  Enrico Tröger  <enrico(dot)troeger(at)uvena(dot)de>

 * doc/geany.txt, doc/geany.html:
   Fix slightly wrong description of how to insert Unicode characters.
 * src/ui_utils.c:
   Implement GTK_FILE_CHOOSER_ACTION_OPEN mode in
   ui_setup_open_button_callback().
 * src/prefs.c, src/prefs.c, src/vte.c:
   Refactor color and font button callback functions in the
   preferences dialog. Move the VTE related callback functions
   into vte.c.
   Make use of ui_setup_open_button_callback().
 * src/printing.c:
   Improve printing status texts (patch by Dominic Hopf, thanks).
 * src/prefs.c, src/vte.c:
   Use the default dialog title set by ui_setup_open_button_callback()
   to be more consistent and to save one string.


2009-11-16  Nick Treleaven  <nick(dot)treleaven(at)btinternet(dot)com>

 * tagmanager/c.c:
   Separate DKinds from CKinds.
   Don't generate macro tags for D, Java.


2009-11-12  Nick Treleaven  <nick(dot)treleaven(at)btinternet(dot)com>

 * tagmanager/ctags.c, tagmanager/general.h:
   Make TagManager Assert statements cause g_warning on failure.
 * src/keybindings.c:
   Fix reflow paragraph command when cursor < anchor using
   sci_fix_selection().


2009-11-10  Nick Treleaven  <nick(dot)treleaven(at)btinternet(dot)com>

 * tagmanager/perl.c:
   Fix Geany segfault with constant tags (#2895168).
 * src/symbols.c:
   Fix invalid tree iter access when using tv_iters.tag_other but not
   using tv_iters.tag_variable.
 * HACKING, tagmanager/perl.c:
   Fix parsing Perl format statements ("other" type doesn't seem
   to work).
 * tagmanager/tm_tag.c, tagmanager/perl.c, HACKING:
   Fix using "other" tag type.


2009-11-09  Enrico Tröger  <enrico(dot)troeger(at)uvena(dot)de>

 * src/vte.c:
   Remove useless comment about applying settings only when libvte.so
   could be loaded which is only displayed *if* libvte.so is loaded.
 * src/editor.c:
   Allow autocompletion for HTML entities even within a word.
 * src/geanymenubuttonaction.c:
   Only set the menu of the button if a non-empty GtkMenu is passed to
   geany_menu_button_action_set_menu() so the menu arrow keeps
   insensitive.


2009-11-07  Nick Treleaven  <nick(dot)treleaven(at)btinternet(dot)com>

 * tagmanager/c.c:
   Fix parsing some Java code (e.g. filetypes.java) after r4407.


2009-11-06  Nick Treleaven  <nick(dot)treleaven(at)btinternet(dot)com>

 * tagmanager/c.c:
   Parse D functions with contracts (fixes #1885480).
   Parse D alias statement like typedef.
   (Ignore some more D keywords).
 * tagmanager/c.c:
   Fix creating D interface tags properly.
 * tagmanager/c.c:
   Parse contents of D extern{} and version{} blocks.


2009-11-05  Enrico Tröger  <enrico(dot)troeger(at)uvena(dot)de>

 * src/main.c:
   Remove old code.


2009-11-05  Nick Treleaven  <nick(dot)treleaven(at)btinternet(dot)com>

 * src/plugindata.h, HACKING:
   Deprecate PLUGIN_KEY_GROUP() macro - use plugin_set_key_group()
   instead.
 * src/callbacks.c:
   Show number of files saved on status bar when using Save All.
 * src/highlighting.c:
   Use default color scheme if pref color scheme file doesn't exist.
 * src/keybindings.c:
   Fix moving correct lines after selecting whole line(s).


2009-11-04  Enrico Tröger  <enrico(dot)troeger(at)uvena(dot)de>

 * tagmanager/makefile.win32:
   Fix broken build on Windows because of a typo
   (patch by Timothy Boronczyk, thanks).


2009-11-04  Nick Treleaven  <nick(dot)treleaven(at)btinternet(dot)com>

 * src/highlighting.c, src/highlighting.h, src/keyfile.c, src/main.c,
   src/editor.h:
   Add 'View->Editor->Color Schemes' menu, for now only shown if color
   scheme files exist in a colorschemes config directory. Color scheme
   files must end in ".conf" and currently only the [named_styles]
   section is read.
 * src/templates.c, src/utils.c, src/highlighting.c, src/utils.h:
   Add utils_get_config_files().
 * src/highlighting.c:
   Fix issue with default color not being reset if overridden with a
   system default color.
 * src/highlighting.c:
   Only reload filetype files when changing color scheme, not all
   configuration files.
 * src/filetypes.c, src/document.c, src/document.h, doc/Doxyfile.in:
   Deprecate documents_foreach() as it looks more like a function; use
   foreach_document() instead.
   Generate dox even for GEANY_DISABLE_DEPRECATED declarations.


2009-10-30  Nick Treleaven  <nick(dot)treleaven(at)btinternet(dot)com>

 * src/stash.c, src/stash.h:
   Use typedef instead of pointer for widget_id function arguments.


2009-10-29  Nick Treleaven  <nick(dot)treleaven(at)btinternet(dot)com>

 * src/pluginutils.c:
   Don't expand Plugin Preferences page spacing vertically to fill the
   height of the dialog.
 * src/interface.c, src/keybindings.c, src/keybindings.h, src/prefs.c,
   geany.glade, plugins/splitwindow.c:
   Allow GeanyKeyBinding label field to contain underscores, which won't
   be displayed by Geany. This saves adding near-duplicate translation
   strings.
   Add mnemonics for 3 Edit->Format menu items.
   Add keybindings_get_label().
 * src/interface.c, geany.glade:
   Use GtkVBoxes for Encoding prefs combo boxes to reduce width of prefs
   dialog.


2009-10-28  Nick Treleaven  <nick(dot)treleaven(at)btinternet(dot)com>

 * src/ui_utils.c:
   Desensitize Edit->Commands menu item when no docs are open.
 * src/interface.c, src/keybindings.c, src/callbacks.c,
   src/callbacks.h, geany.glade:
   Add 'Reflow, Transpose, Smart line indent' Edit->Format menu items.
 * src/sciwrappers.c, src/sciwrappers.h, src/editor.c:
   Add general function sci_get_string() that works with any string
   buffer messages that follow the Windows message convention.
 * src/pluginprivate.h, src/interface.c, src/keybindings.c,
   src/keybindings.h, src/callbacks.c, src/callbacks.h,
   src/pluginutils.c, src/pluginutils.h, geany.glade:
   Add 'Edit->Plugin Preferences' menu item and keybinding.
   Don't include plugindata.h in pluginutils.h because it redefines the
   GEANY() macro for plugin use.
 * doc/geany.txt, doc/geany.html:
   Update for Plugin Preferences keybinding.


2009-10-27  Nick Treleaven  <nick(dot)treleaven(at)btinternet(dot)com>

 * src/editor.c:
   Sort document word completion list.
 * src/interface.c, src/keybindings.c, src/callbacks.c,
   src/callbacks.h, geany.glade:
   Add some useful commands to editor popup menu under "Commands"
   submenu (thanks to Lex).
   Move 'Duplicate line or selection' from Format -> Commands submenu.
 * src/prefs.c, src/ui_utils.c, doc/geany.txt, doc/geany.html:
   Enable switching the sidebar to the right on Windows again, as it
   apparently works after all.
 * src/editor.c:
   Fix using tab to autocomplete in some other situations that word part
   completion doesn't apply in.
 * src/templates.c, src/interface.c, src/ui_utils.c, geany.glade:
   Add Edit->Commands submenu which is shared with the editor popup
   menu.
 * src/interface.c, src/keybindings.c, src/ui_utils.c, geany.glade:
   Change editor popup Commands submenu to start as child of menubar
   Edit menu, as this is more usual e.g. for keybindings initialization.
 * src/interface.c, src/keybindings.c, src/tools.c, src/ui_utils.c,
   geany.glade:
   Share a single Format submenu for menubar Edit and popup menu.


2009-10-26  Enrico Tröger  <enrico(dot)troeger(at)uvena(dot)de>

 * src/build.c:
   Fix a compiler warning about an uninitialised variable.
 * wscript:
   Don't install unnecessary headers: dialogs.h, main.h, plugins.h,
   sciwrappers.h, build.h (for the Waf build system,
   accordingly to r4366).


2009-10-26  Nick Treleaven  <nick(dot)treleaven(at)btinternet(dot)com>

 * src/prefs.h, src/search.h, src/support.h, src/templates.h,
   src/toolbar.c, src/toolbar.h:
   Add missing dox for types/files in the API.
 * src/filetypes.h, src/Makefile.am, plugins/geanyplugin.h:
   Don't install unnecessary headers: dialogs.h, main.h, plugins.h,
   sciwrappers.h, build.h. (This helps to get compiler warnings for uses
   of functions not in the API).
   Warning: any plugins that include these headers should remove them.
 * src/build.c, src/build.h:
   Move function doc-comments to build.c so they stay in sync. Note:
   these functions are still not in the API.
 * HACKING:
   Add 'Doc-comments' plugin API subsection.
 * plugins/filebrowser.c:
   Fix packing configure widgets equally.
   Use spacing multiples of 6 as recommended by Gnome HIG.
 * src/prefs.c, src/ui_utils.c, doc/geany.txt, doc/geany.html:
   Disable switching the sidebar to the right on Windows as it will
   probably fail like the Split Window plugin.
 * src/document.c:
   Improve 'Detect from file' indentation pref by ignoring lines with
   indentation wider than 24 characters as this is more likely to be
   alignment than indentation.


2009-10-25  Enrico Tröger  <enrico(dot)troeger(at)uvena(dot)de>

 * plugins/saveactions.c:
   Fix adding the filetype's default extension when using the
   Instant Save plugin (closes #2885142).
 * src/main.c:
   Before looking for line and column numbers specified as part
   of a filename, ensure the file doesn't exist on disk. This allows
   opening of files like "test:0".
 * src/sidebar.c:
   Rename "select" variables into "selection" to avoid shadowed names.
 * plugins/geanyfunctions.h, src/plugins.c, src/plugindata.h:
   Add ui_widget_modify_font_from_string() and sci_goto_line()
   to the plugin API.
 * plugins/filebrowser.c:
   Rename "select" variables into "selection" to avoid shadowed names.
   Make use of ui_widget_modify_font_from_string().


2009-10-23  Nick Treleaven  <nick(dot)treleaven(at)btinternet(dot)com>

 * src/interface.c, src/ui_utils.h, src/prefs.c, src/keyfile.c,
   src/main.c, src/ui_utils.c, doc/geany.txt, doc/geany.html,
   geany.glade:
   Add sidebar position interface pref.


2009-10-23  Lex Trotman  <elextr.at.gmail.dot.com>

 * doc/geany.txt, doc/geany.html:
   Add missing underscores to links.


2009-10-22  Nick Treleaven  <nick(dot)treleaven(at)btinternet(dot)com>

 * src/keybindings.c, src/keybindings.h, doc/geany.txt, doc/geany.html:
   Add 'Move line(s) up/down' keybindings.


2009-10-22  Lex Trotman  <elextr.at.gmail.dot.com>

 * src/build.c, src/build.h, src/filetypes.h:
   Include code for project filetype execute commands and fix bug in
   saving project filetypes list.
 * src/project.c, src/build.c, doc/geany.txt:
   Make non-project execute configuration save to filetypes not
   geany.conf.
   Fix closing of project failing to remove build commands dialog entry.


2009-10-21  Nick Treleaven  <nick(dot)treleaven(at)btinternet(dot)com>

 * src/project.c, src/ui_utils.c:
   Set border width for project properties build table.
 * geany.glade, src/interface.c:
   Don't expand hard tab width alignment.


2009-10-20  Nick Treleaven  <nick(dot)treleaven(at)btinternet(dot)com>

 * src/highlighting.c, src/filetypes.c, src/document.c, src/symbols.c,
   doc/geany.txt, doc/geany.html:
   Support loading global tags files for custom filetypes.
 * src/keybindings.c, src/keybindings.h, src/editor.c, src/editor.h,
   doc/geany.txt, doc/geany.html:
   Add 'Word part completion' keybinding so keys other than Tab can be
   used, or to clear/change the combination so Tab does full completion
   like before.
 * src/keybindings.c, src/keybindings.h, doc/geany.txt, doc/geany.html:
   Add 'Select to previous/next word part' keybindings.
 * src/keybindings.c, src/keybindings.h, doc/geany.txt, doc/geany.html:
   Add 'Switch to Messages' focus keybinding.


2009-10-19  Nick Treleaven  <nick(dot)treleaven(at)btinternet(dot)com>

 * doc/geany.txt, doc/geany.html:
   Add 'Custom filetypes' section.
 * src/filetypes.c, src/filetypes.h, src/document.c,
   doc/geany.txt, doc/geany.html, tagmanager/tm_source_file.c,
   tagmanager/include/tm_source_file.h:
   Add filetype "tag_parser" key so custom filetypes can use an existing
   tag parser.
   Add tm_source_file_get_named_lang().
 * src/highlighting.c, src/filetypes.c, src/filetypes.h, doc/geany.txt,
   doc/geany.html:
   Add filetype "lexer_filetype" key so custom filetypes can use an
   existing lexer.


2009-10-19  Frank Lanitz  <frank(at)frank(dot)uvena(dot)de>

 * THANKS, src/about.c:
   Add Xhacker Liu for his work at zh_CN translation to long list of
   translators.


2009-10-16  Nick Treleaven  <nick(dot)treleaven(at)btinternet(dot)com>

 * src/sciwrappers.c:
   Remove unnecessary line number margin padding.
 * scintilla/include/Scintilla.h, scintilla/include/Scintilla.iface,
   scintilla/ScintillaBase.h, scintilla/ScintillaBase.cxx,
   src/editor.c:
   Improve word part autocompletion so AC list is not cancelled and
   reshown (this also stops the selection changing).
   Add SCI_AUTOCGETCURRENTTEXT message (will be sent upstream).
 * src/editor.c:
   Improve CamelCase word part autocompletion for runs of capital
   letters.
 * src/editor.c:
   Don't complete snippets if there's a selection.


2009-10-16  Lex Trotman  <elextr(at)gmail(dot)com>

 * src/build.c:
   Fix crash opening project when Geany started with no geany.conf.


2009-10-15  Nick Treleaven  <nick(dot)treleaven(at)btinternet(dot)com>

 * scintilla/ScintillaBase.h, scintilla/ScintillaBase.cxx, src/utils.c,
   src/utils.h, src/sciwrappers.c, src/editor.c, doc/geany.txt,
   doc/geany.html:
   Add word part autocompletion for the current selected item when
   pressing Tab - Enter still completes normally.
   Add foreach_str() API macro.
   Temporarily modify scintilla to say if tab was used for
   autocompletion.
 * src/templates.c, src/build.c, src/utils.c, src/utils.h,
   src/project.c, src/search.c, src/editor.c, src/ui_utils.c,
   plugins/classbuilder.c:
   Revert r4301 - utils_free_pointers() taking 4 arguments.
 * src/highlighting.c, src/highlighting.h, src/plugindata.h,
   src/document.c, src/plugins.c, plugins/geanyfunctions.h,
   plugins/splitwindow.c:
   Add highlighting_set_styles() to API, use for Split Window plugin so
   filetypes.common settings get set too.
   Make highlighting_set_styles() take GeanyFiletype pointer instead of
   filetype id.
 * src/document.c, src/editor.c, plugins/splitwindow.c:
   Call editor_apply_update_prefs() from editor_create_widget() so
   correct tab width and other settings are applied for Split Window
   plugin.


2009-10-14  Nick Treleaven  <nick(dot)treleaven(at)btinternet(dot)com>

 * src/keybindings.c:
   Don't include trailing newlines when using reflow command.
 * src/notebook.c:
   Add stock close buttons to notebook tab popup menu.
 * src/plugindata.h, src/document.c, src/plugins.c, src/ui_utils.c,
   plugins/geanyfunctions.h:
   Add document_get_notebook_page() to API.
   Minor edits of dox.
 * data/templates/files/file.html, data/templates/files/file.php:
   Fix wrong escaping (patch by dmaphy, thanks - closes #2878138).
 * src/interface.c, src/ui_utils.c, geany.glade:
   Move Tools configuration items to top of menu.
 * src/keybindings.c, src/search.c:
   Fix warning when using Find in Files with no documents open; make
   keybinding work in this case.


2009-10-13  Nick Treleaven  <nick(dot)treleaven(at)btinternet(dot)com>

 * src/notebook.c, src/plugindata.h, src/plugins.c, src/ui_utils.c,
   src/ui_utils.h, plugins/geanyfunctions.h, plugins/splitwindow.c:
   Make Split Window 'Show current document' button have a drop-down
   menu to select the other documents.
   Add new API function ui_menu_add_document_items().


2009-10-13  Lex Trotman  <elextr(at)gmail(dot)com>

 * src/build.c:
   Fix sensitivity settings for compile and build toolbar items.


2009-10-12  Nick Treleaven  <nick(dot)treleaven(at)btinternet(dot)com>

 * src/templates.c:
   Don't use filetype submenus for templates (slower to navigate, often
   only 1 per-filetype anyway).
 * src/templates.c:
   Put old filetype template menu items in 'Old' submenu as they should
   be removed after the 0.19 release.
 * src/keybindings.c, src/keybindings.h, src/pluginutils.c:
   Add GeanyKeyGroup callback support, which allow keybinding callbacks
   to be ignored if inappropriate so a later keybinding with the same
   key combination can intercept it. (Also group callbacks are usually
   tidier than separate callbacks).
   Remove special handling for GEANY_KEYS_EDIT_COMPLETESNIPPET.
 * src/templates.c, src/build.c, src/utils.c, src/utils.h,
   src/project.c, src/search.c, src/editor.c, src/ui_utils.c,
   plugins/classbuilder.c:
   Make utils_free_pointers() take 4 arguments, add to API.
 * src/templates.c, src/tools.c, src/ui_utils.c:
   Fix memory leaks with gtk_container_get_children().


2009-10-12  Lex Trotman  <elextr(at)gmail(dot)com>

 * src/build.c:
   Ensure that old style build config is not loaded if it does
   not exist.


2009-10-12  Frank Lanitz  <frank(at)frank(dot)uvena(dot)de>

 * THANKS, src/about.c, po/LINGUAS, po/gl.po:
   Added Galician translation.
   Thanks to José Manuel Castroagudín Silva.


2009-10-11  Enrico Tröger  <enrico(dot)troeger(at)uvena(dot)de>

 * geany.glade, THANKS, src/about.c, src/document.c, src/encodings.c,
   src/interface.c:
   Apply set default encoding for existing files only if the files are
   non-Unicode (patch by Alexey Antipov, thanks).


2009-10-04  Nick Treleaven  <nick(dot)treleaven(at)btinternet(dot)com>

 * src/highlighting.c:
   Move new_styleset() and preprocessor setup code into
   styleset_c_like().
 * src/highlighting.c:
   Call apply_filetype_properties() from styleset_c_like().


2009-10-03  Enrico Tröger  <enrico(dot)troeger(at)uvena(dot)de>

 * doc/geany.txt, doc/geany.html:
   Improve information about predefined keybindings which are
   commonly used across applications (patch by Lex Trotman, thanks).
 * src/printing.c:
   Enable embedded page setup properties in the (Unix) Print dialog
   on newer GTK versions (closes #2870596).
 * src/highlighting.c:
   Map global types (read from tags files) to keyword style for
   filetype Java.


2009-10-01  Nick Treleaven  <nick(dot)treleaven(at)btinternet(dot)com>

 * src/templates.c:
   Fix wrong creation of filetype template menu items for custom
   filetypes.
 * src/highlighting.c:
   Use jscript_keyword for SCE_HB[A]_WORD markup styles.
 * src/templates.c:
   Group 'New with template' items by filetype submenu (currently only
   for toolbar menu).
   Show custom file template items before filetype template items.
 * src/templates.c, src/interface.c, src/geanymenubuttonaction.c,
   geany.glade:
   Only use one 'New with template' submenu - reparent as needed.
 * src/templates.c:
   Don't create templates/filetype.none either.
 * src/templates.c:
   Warn if custom template file no longer exists.


2009-09-30  Enrico Tröger  <enrico(dot)troeger(at)uvena(dot)de>

 * src/symbols.c:
   Add missing icon for Java packages in the Symbol List.


2009-09-30  Nick Treleaven  <nick(dot)treleaven(at)btinternet(dot)com>

 * src/highlighting.c, data/filetypes.vala:
   Add Vala keywords to conf file.
 * src/templates.c, doc/geany.txt, doc/geany.html:
   Read custom file templates from $prefix/share/geany/templates/files
   as well as user dir.
 * src/templates.c, data/templates, data/templates/files,
   data/templates/files/file.rb, data/templates/files/file.html,
   data/templates/files/main.java, data/templates/files/main.c,
   data/templates/files/main.cxx, data/templates/files/file.php,
   data/templates/files/main.d, data/templates/files/program.pas,
   data/templates/files/main.py, data/templates/files/file.tex,
   wscript, Makefile.am:
   Move filetype template defaults into custom file template files.


2009-09-29  Nick Treleaven  <nick(dot)treleaven(at)btinternet(dot)com>

 * src/symbols.c, tagmanager/perl.c:
   Change Perl tag parser to ctags SVN r601. This removes support for
   buggy local/my/our but it parses constant/format/labels and should
   be less buggy overall (closes #2861232).
 * src/templates.c, src/utils.c, src/utils.h, src/symbols.c:
   Add utils_get_file_list_full() which can optionally sort or include
   a full path for each list item.
 * src/utils.c, src/plugindata.h, src/plugins.c:
   Add utils_get_file_list_full() to API.


2009-09-28  Nick Treleaven  <nick(dot)treleaven(at)btinternet(dot)com>

 * src/keybindings.c, src/sidebar.c, src/sidebar.h,
   src/makefile.win32, src/project.c, src/prefs.c, src/treeviews.c,
   src/callbacks.c, src/notebook.c, src/treeviews.h, src/document.c,
   src/main.c, src/symbols.c, src/Makefile.am, src/ui_utils.c,
   po/POTFILES.in, wscript:
   Rename treeviews.[hc] -> sidebar.[hc].
 * data/filetypes.common:
   Remove unused [styling] arguments.
 * src/highlighting.c, data/filetypes.markdown,
   data/filetypes.restructuredtext:
   Remove style defaults from the code - just read them from
   configuration files.
 * src/highlighting.c, HACKING:
   Add apply_style_entries() to simplify implementing styleset_foo().
 * src/highlighting.c:
   Remove filetype keyword defaults from the code - just read them from
   configuration files.
 * src/highlighting.c:
   Add sci_set_keywords() wrapper.


2009-09-27  Enrico Tröger  <enrico(dot)troeger(at)uvena(dot)de>

 * scripts/create_py_tags.py:
   Make the code a bit more pythonic.
 * doc/images/build_menu_commands_dialog.png,
   doc/images/main_window.png:
   Add new images referenced in the documentation.
 * doc/geany.html, doc/geany.txt:
   Several documentation improvements (patch by Lex Trotman, thanks).
 * src/pluginutils.c:
   Fix setting the appropriate page of the combined plugins
   preferences dialog.


2009-09-27  Nick Treleaven  <nick(dot)treleaven(at)btinternet(dot)com>

 * src/keybindings.c:
   Only focus toolbar goto line entry when pressing keybinding if it's
   visible (patch by Eugene Arshinov, thanks).
 * src/callbacks.c:
   Focus editor after entering a number in the goto line toolbar entry.
 * configure.in:
   Use AC_PATH_PROG instead of which for portability (patch by Erik
   Southworth, thanks).
 * src/plugins.c:
   Show plugins that only implement plugin_configure_single() in the
   multiple-configure dialog as a page with a configure button on it.
   Add padding for multiple-configure dialog.
   Make the multiple-configure dialog notebook tabs scrollable.
 * src/pluginutils.c, src/pluginutils.h:
   Don't build pluginutils.o if HAVE_PLUGINS is not defined.
 * src/pluginprivate.h, src/plugindata.h, src/pluginutils.c,
   src/plugins.c, src/pluginutils.h, src/plugins.h, po/POTFILES.in,
   plugins/geanyfunctions.h, plugins/filebrowser.c:
   Add plugin_show_configure() API utility function.
   Add File Browser popup menu 'Preferences' item.
 * src/highlighting.c:
   Add get_keyfile_ints() instead of using tmp_style hack.
 * src/highlighting.c, data/filetypes.xml:
   Change new html_asp_default_language markup pref to use integer,
   not hex in config file.
   Fix minor issue with changing pref back to 0.
 * src/highlighting.c:
   Fix possible segfault in get_keyfile_int() if key value is malformed.


2009-09-24  Enrico Tröger  <enrico(dot)troeger(at)uvena(dot)de>

 * THANKS, src/about.c, src/highlighting.c, data/filetypes.xml:
   Add "html_asp_default_language" pseudo style to filetypes.xml
   to allow setting the used language in embedded ASP code
   (patch by Ross McKay, thanks).
 * src/filetypes.xml:
   Update VBScript keywords (patch by Ross McKay, thanks).


2009-09-24  Nick Treleaven  <nick(dot)treleaven(at)btinternet(dot)com>

 * src/keybindings.c, THANKS:
   Apply patch from Lex Trotman to make 'Reflow block/lines(s)'
   keybinding use line breaking column when enabled.
 * src/document.c:
   Fix showing the document before reload dialog when opening an
   already-open file.
 * src/pluginprivate.h, src/plugins.c, doc/pluginsymbols.c:
   Add plugin_configure_single() plugin symbol which is easier to
   implement than plugin_configure() but won't support a
   multiple-plugin configure dialog.
 * src/plugins.c:
   Show multiple plugins in the 'Configure Plugins' dialog.


2009-09-22  Nick Treleaven  <nick(dot)treleaven(at)btinternet(dot)com>

 * doc/geany.txt, doc/geany.html:
   Change 'Foo tab in preferences dialog' titles to 'Foo preferences'.
   Minor edits.
 * doc/geany.txt, doc/geany.html:
   Add 'Toolbar entries' section.
 * doc/geany.txt, doc/geany.html:
   Update 'Go to line' keybinding description.
 * doc/geany.txt, doc/geany.html:
   Split keybinding table into group tables; update KB links.


2009-09-21  Enrico Tröger  <enrico(dot)troeger(at)uvena(dot)de>

 * src/build.c:
   Fix compiler warnings about uninitialised variables.
 * src/callbacks.c, src/document.c:
   When reloading files, use the previously set encoding instead of
   detecting it again (closes #2862041).
 * configure.in:
   Turn on automake silent rules if supported.


2009-09-21  Nick Treleaven  <nick(dot)treleaven(at)btinternet(dot)com>

 * src/utils.c:
   Speed up sorting in utils_get_file_list(). This reduces the file
   browser delay on displaying a big directory, e.g. /usr/bin.
 * src/build.c:
   Expand command entry width when expanding Build Commands dialog.
 * src/build.c:
   Split Build Commands dialog notes label and edit text.
 * src/build.c:
   Add padding for Build Commands dialog separators.
   Add colons for regex field labels; fix 1 capitalisation.
 * src/build.c:
   Fix none filetype Build Commands dialog label.
   Make group labels bold.
 * src/build.c, src/ui_utils.h, src/dialogs.c, src/notebook.c,
   src/ui_utils.c:
   Add & use ui_label_set_markup(), ui_label_new_bold().
 * src/ui_utils.h, src/printing.c, src/tools.c, src/project.c,
   src/prefs.c, src/dialogs.c, src/geanyentryaction.c,
   src/plugindata.h, src/vte.c, src/search.c, src/ui_utils.c:
   Make ui_entry_add_clear_icon() take a GtkEntry, not GtkWidget.
 * src/keybindings.c:
   Make 'Go to Line' keybinding focus the toolbar entry if visible.


2009-09-20  Enrico Tröger  <enrico(dot)troeger(at)uvena(dot)de>

 * src/filetypes.c, src/filetypes.h, src/symbols.c,
   tagmanager/parsers.h, tagmanager/makefile.win32,
   tagmanager/abc.c, tagmanager/Makefile.am, data/filetypes.abc,
   data/filetype_extensions.conf, wscript:
   Add new filetype: Abc (patch by Eric Forgeot, thanks).
 * tagmanager/php.c:
   Merge recent changes from the CTags project to further improve
   PHP symbol parsing.


2009-09-17  Enrico Tröger  <enrico(dot)troeger(at)uvena(dot)de>

 * src/printing.c:
   Fix wrong alignment of printed pages when page headers are
   disabled (closes #2856822).
   Plug a small memory leak and improve function signature of
   add_page_header().
 * src/keyfile.c:
   Save an if expression.
 * src/ui_utils.c:
   After clearing a text field using the embedded clear icon, put the
   input focus into this text field.


2009-09-17  Nick Treleaven  <nick(dot)treleaven(at)btinternet(dot)com>

 * plugins/filebrowser.c:
   Free file list memory whilst iterating the list.
   Minor formatting fixes.
 * src/utils.c, src/utils.h:
   Add foreach_dir() API macro.
   Update API docs for utils_get_file_list().
 * wscript, src/queue.c, src/editor.c, src/Makefile.am, src/queue.h,
   po/POTFILES.in:
   Remove queue.[hc] - use GQueue instead of GeanyQueue.
   Beep if there are no more snippet positions.
   Limit length of snippet positions queue to 20.


2009-09-16  Nick Treleaven  <nick(dot)treleaven(at)btinternet(dot)com>

 * src/keybindings.c, src/callbacks.c, src/search.c:
   Make Goto Tag commands use the current selection if present (useful
   for selecting part of a tag or for ReST section names with spaces
   in).
 * src/document.c:
   Don't move the cursor when reloading.
 * src/plugindata.h, src/editor.c, src/editor.h:
   Make editor_prefs.snippets hash table private (not a pref).


2009-09-15  Frank Lanitz  <frank(at)frank(dot)uvena(dot)de>

 * src/main.c:
   Remove deprecated --debug flag. Please use --verbose/-v instead.


2009-09-15  Nick Treleaven  <nick(dot)treleaven(at)btinternet(dot)com>

 * src/search.c:
   Show Find in Files stderr output in messages window instead of
   debug window so that invalid regex messages can be seen easily.
   Combine FIF stdout and stderr callback code.


2009-09-14  Nick Treleaven  <nick(dot)treleaven(at)btinternet(dot)com>

 * src/utils.c:
   Fix opening filenames beginning with two dots (closes #2858487).
 * src/interface.c, src/highlighting.c, src/prefs.c, src/filetypes.c,
   src/filetypes.h, src/main.c, doc/geany.txt, doc/geany.html,
   data/filetypes.common, geany.glade:
   Update syntax highlighting after changing the 'Invert syntax
   highlighting colors' pref, instead of requiring a restart.
   Remove filetypes.common invert_all option - use 'Invert syntax
   highlighting colors' pref instead (closes #2854525).
 * src/prefs.c, src/dialogs.c, src/dialogs.h:
   Add 'Allow' button when showing the conflicting keybinding dialog.
   Make dialogs_show_question_full() use GTK dialog on Windows if
   button text is not the stock yes/no items.
   Add dialogs_show_prompt() which also has an 'Apply' button.
 * src/queue.c, src/queue.h:
   Add warning that GeanyQueue may be removed.
 * src/keybindings.c, src/editor.c, src/editor.h:
   Change snippet_goto_next_cursor() to
   editor_goto_next_snippet_cursor() as it's in editor.h.
   Avoid using GPOINTER_TO_INT macro.


2009-09-13  Nick Treleaven  <nick(dot)treleaven(at)btinternet(dot)com>

 * src/keybindings.c:
   Fix 'Reflow block' command when at the last paragraph and there's
   no last newline (patch by Eugene Arshinov, thanks).
 * HACKING:
   Add 'Compiler options & warnings' section.
   Update Style section to be clearer about code alignment and show
   some example code.
   Other minor edits.


2009-09-12  Nick Treleaven  <nick(dot)treleaven(at)btinternet(dot)com>

 * src/keybindings.c, src/sciwrappers.c, src/sciwrappers.h,
   src/plugindata.h, src/plugins.c, src/editor.c,
   plugins/geanyfunctions.h:
   Add sci_set_marker_at_line(), sci_delete_marker_at_line(),
   sci_is_marker_set_at_line() to the plugin API (thanks to Yura
   Siamashka).
   Add sci_toggle_marker_at_line().
   Fix SciFuncs alignment.


2009-09-11  Lex Trotman  <elextr(at)gmail(dot)com>

 * src/build.c:
   Fix erroneous free of returned string in prepare_run_script.


2009-09-10  Frank Lanitz  <frank(at)frank(dot)uvena(dot)de>

 * data/filetypes.latex:
   Changing default value for showing pdf and dvi to ensure to take
   *.pdf and *.dvi file.


2009-09-07  Frank Lanitz  <frank(at)frank(dot)uvena(dot)de>

 * src/about.c, THANKS:
   Change language string for Slovenian translation.


2009-09-07  Nick Treleaven  <nick(dot)treleaven(at)btinternet(dot)com>

 * tagmanager/txt2tags.c:
   Fix multi-byte character constant comparison.
 * src/treeviews.c:
   Fix Gtk warning when trying to update documents popup menu item
   sensitivity before they exist.


2009-09-06  Enrico Tröger  <enrico(dot)troeger(at)uvena(dot)de>

 * src/plugins.c:
   Improve the opening string in the plugin manager dialog.
 * doc/geany.css:
   Use "max-width" to set the document width of the generated
   HTML documentation to let the text be auto-wrapped.
 * src/prefs.c, src/tagmanager/include/guregex.h,
   src/tagmanager/include/tm_tagmanager.h:
   Remove trailing spaces (patch by André Hentschel, thanks).
 * src/treeviews.c:
   Fix a compiler warning.
 * src/document.c:
   Fix crash when opening documents.
 * src/build.c, src/build.h, src/project.c:
   Adjust coding style (no code changes).
 * src/build.c, src/project.c:
   Use NZV() macro instead of strlen() to check for empty strings.
   Remove the FOREACH_GEANYBUILDCMD_ENTRY() macro.
 * doc/plugins.dox, plugins/geanyfunctions.h, src/document.c,
   src/geanyobject.c, src/geanyobject.h, src/plugindata.h,
   src/plugins.c, THANKS:
   Add new plugin signal: "document-before-save".
   Add get_line_end_position(), set_target_start(), set_target_end(),
   replace_target() to the plugin API
   (patch by Eugene Arshinov, thanks).
   Add new plugin signal: "document-filetype-set" (closes #2852286).
 * data/filetype_extensions.conf, data/filetypes.txt2tags, src/about.c,
   src/filetypes.c, src/filetypes.h, src/plugindata.h, src/symbols.c,
   tagmanager/Makefile.am, tagmanager/makefile.win32,
   tagmanager/parsers.h, tagmanager/txt2tags.c, tagmanager/txt2tags.c,
   wscript, THANKS:
   Add new filetype: Txt2Tags (patch by Eric Forgeot, thanks).


2009-09-04  Nick Treleaven  <nick(dot)treleaven(at)btinternet(dot)com>

 * src/treeviews.c, src/document.c:
   Apply patch from Thomas Martitz to improve sidebar type-ahead code:
   Use gtk_notebook_set_current_page() instead of
   document_open_file_full() when choosing an item from the documents
   list.
   Avoid using goto in document_open_file_full().


2009-09-03  Nick Treleaven  <nick(dot)treleaven(at)btinternet(dot)com>

 * src/treeviews.c, src/document.c, src/document.h, THANKS:
   Enable type-ahead find for sidebar symbols and documents tabs
   (patch by Thomas Martitz, thanks).
 * src/build.c:
   Fix 2 free's of possibly uninitialized pointers.


2009-09-03  Lex Trotman  <elextr(at)gmail(dot)com>

 * src/build.c, src/filetypes.h, src/filetypes.c:
   Only write filetype config files when build command or regex is
   actually changed.  Removed commented code in src/filetypes.c.
 * src/build.c:
   Ensure uses of filename are protected against nulls when running
   a build command and give status message if not.


2009-09-01  Nick Treleaven  <nick(dot)treleaven(at)btinternet(dot)com>

 * src/plugins.c:
   Remove plugin from plugin manager dialog on unloading if it no
   longer exists or is incompatible.


2009-08-31  Nick Treleaven  <nick(dot)treleaven(at)btinternet(dot)com>

 * src/plugins.c:
   Add warning if only one of the plugin_key_group[_info] symbols is
   defined for a plugin.
 * src/templates.c, src/highlighting.c, src/dialogs.c, src/filetypes.c,
   src/filetypes.h, src/document.c, src/main.c, src/symbols.c,
   TODO:
   Merge custom-filetypes branch:
   Support adding custom filetype files e.g. filetypes.Foo.conf.
 - Code:
   Allow GeanyFiletype::extension to be NULL.
   Add note about using GeanyFiletype pointer instead of filetype_id
   for filetypes.c function arguments.
   Replace styleset_none() with styleset_default().


2009-08-30  Enrico Tröger  <enrico(dot)troeger(at)uvena(dot)de>

 * src/prefs.c:
   Show the sidebar if either the documents or the symbols list are
   enabled (related to #1876107).


2009-08-29  Enrico Tröger  <enrico(dot)troeger(at)uvena(dot)de>

 * src/build.c, src/filetypes.c:
   Fix compiler warnings.
 * src/utils.c:
   Fix removing leading double slashes in filenames which are used for
   network resources on Windows (closes #2844085).


2009-08-27  Nick Treleaven  <nick(dot)treleaven(at)btinternet(dot)com>

 * src/keybindings.c:
   Fix Make keybindings (patch by Lex Trotman, thanks).
 * src/geany.h:
   Define G_GNUC_WARN_UNUSED_RESULT if GLib < 2.10.
 * doc/plugins.dox:
   Mention Files link at top for header files; demoplugin.c.
   Minor edits; remove 'far from being complete'.
 * src/keyfile.c, src/keyfile.h, src/main.c,
   data/filetype_extensions.conf, HACKING:
   Remove --generate-data-files argument & code - just edit
   filetype_extensions.conf by hand (filetype order was broken
   anyway).
   Add *.H extension for C++ (useful for non-Windows systems).


2009-08-27  Lex Trotman  <elextr(at)gmail(dot)com>

 * src/build.c:
   Fix implementation of loading old project files with base
   directories. Use project_make_base_path instead of re-
   implementing.  Now depends on project.c reading base dir
   prior to calling load_build_menu.
 * src/build.c:
   Change usage of project base directory to conform with
   previous documented behavior when loading old project files.
 * src/build.c:
   Change make custom and make object to ignore make in base path
   when reading old project file settings.  Changed some indent
   spaces to tabs. Fix missing compile menu accelerator.


2009-08-26  Nick Treleaven  <nick(dot)treleaven(at)btinternet(dot)com>

 * doc/plugins.dox:
   Add warning about not using undocumented features.
   Add reference to HACKING for plugin API development.
 * HACKING:
   Add section 'Plugin API/ABI design'.
 * src/keybindings.h, src/makefile.win32, src/project.h,
   src/filetypes.h, src/Makefile.am, wscript:
   Use GEANY_PRIVATE to hide some fields from plugins.
 * src/build.c:
   Fix invalid memory read (#2844632, patch by Lex Trotman, thanks).
 * src/build.c, src/build.h, src/project.c:
   Use build_ prefix for 3 functions in build.h; add a static modifier.


2009-08-25  Enrico Tröger  <enrico(dot)troeger(at)uvena(dot)de>

 * tagmanager/php.c:
   Improve parsing of PHP functions by requiring a valid modifier or
   whitespace before the 'function' keyword to ignore some false
   positives like function tags inside comments
   (patch by Harold Aling, thanks).
 * tagmanager/python.c:
   Don't parse comments after import statements and other tags
   (closes #2838938, patch by Huandari Lopez, thanks).


2009-08-25  Nick Treleaven  <nick(dot)treleaven(at)btinternet(dot)com>

 * data/filetypes.markdown:
   Add filetypes.markdown for configuration (thanks to Jon Strait).
 * src/build.c, src/keybindings.c, src/keybindings.h, src/plugindata.h,
   src/pluginutils.c, src/plugins.c, src/pluginutils.h,
   plugins/geanyfunctions.h:
   Remove GeanyKeyGroup struct from the API - plugins should not set
   these fields.
   Make keybindings_set_item() duplicate the name and label fields
   (needed by GeanyLua) and return a keybinding pointer.
   Add keybindings_get_item() to the API (in case it's useful).
   Move some keybinding code out of plugin source files.


2009-08-24  Nick Treleaven  <nick(dot)treleaven(at)btinternet(dot)com>

 * src/build.h, src/project.h, src/plugindata.h, src/filetypes.h:
   Don't generate build.h API docs until everything is approved and
   functions are actually in geany_functions.
   Move new GeanyFiletype and GeanyProject field(s) to end of struct
   as they may be changed or made private later.
   Break ABI for fields removed.


2009-07-30  Lex Trotman  <elextr(at)gmail(dot)com>

 * src/build.h, src/build.c, src/keybindings.c, src/filetypes.c
   src/keyfile.c, src/project.c:
   Changed names of symbols visible in build API to GEANY_xxx.


2009-07-29  Lex Trotman  <elextr(at)gmail(dot)com>

 * src/project.h, src/project.c, src/build.c:
   Remove make_in_base_dir and run_cmd fields from project structure.
   Replaced by build functionality.  Remove incorrect use in src/build.c
   build_run_cmd function.


2009-07-28  Lex Trotman  <elextr(at)gmail(dot)com>

 * src/project.h, src/project.c:
   Removed unused project_get_make_dir function, this is now per
   command.


2009-07-28  Lex Trotman  <elextr(at)gmail(dot)com>

 * src/build.c, src/build.h, src/project.c, src/keyfile.c,
   src/filetypes.c:
   Fix some more warnings.
   Fix commented out execute/stop toolbar code in build.c.
   Add extra plugins documentation for GBO_TO_CMD and GBO_TO_GBG macros.
   Changed build.h api so all functions prefixed with build_.


2009-07-27  Nick Treleaven  <nick(dot)treleaven(at)btinternet(dot)com>

 * src/build.c, src/build.h, src/project.c:
   Fix some gcc warnings with '-Wall -W -ansi' enabled.


2009-07-25  Lex Trotman  <elextr(at)gmail(dot)com>

 * src/build.c:
   Fixed leaks and crashes due to inconsistent use of static vs dynamic
   strings when reading old format configuration & project files.
 * src/build.c, src/project.c:
   Fixed GLib array assertion warnings when no project filetypes are
   available to be saved.

2009-07-24  Lex Trotman  <elextr(at)gmail(dot)com>

 * src/build.c:
   Fix build warnings.


2009-07-22  Lex Trotman  <elextr(at)gmail(dot)com>

 * src/build.h, src/build.c, src/project.c:
   Created and documented plugins interface to build menu.
   Factored out new get_cmd_group function.
   Changed name of remove_command function to be consistent with the
   rest of the interface & changed calls in project.c.
 * src/Makefile.am, wscript:
   Added build.h to installed files lists.

2009-07-20  Lex Trotman  <elextr(at)gmail(dot)com>

 * doc/geany.txt:
   Updated manual to match build-menu capability.


2009-07-19  Lex Trotman  <elextr(at)gmail(dot)com>

 * src/build.c, src/build.h:
   Added set_build_non_ft_wd_to_proj() for use by project dialog.
   Improved interpretation of run_in_base_dir from old [build-settings]
   Added spacing to build commands dialog
 * src/project.c:
   Removed run in base path option from project dialog and added button
   to set working directories to d the same.


2009-07-18  Lex Trotman  <elextr(at)gmail(dot)com>

 * src/build.c:
   Re-incorporated toolbar changes in trunk accidently excluded in merge

2009-07-17  Lex Trotman  <elextr(at)gmail(dot)com>

 * src/build.c:
   Fixed substitute %f etc in commands
   Fixed potential leak in build_replace_placeholder
   Fixed leak in prepare_run_script (Thanks for patch Thomas)
   Fixed build_replace_placeholder to not require document.

2009-07-17  Lex Trotman  <elextr(at)gmail(dot)com>

 * src/build.c, src/build.h, src/filetypes.h, src/filetypes.c:
   Fixed crash and lots of warnings, deleted some commented out code.
 * geany.glade, src/keyfile.c, src/prefs.c, src/prefs.h, src/project.c:
   Removed make command from preferences and associated code

2009-07-16  Lex Trotman  <elextr(at)gmail(dot)com>

 * src/build.c, src/build.h:
   Incorporated patch for working directory field (thanks Thomas)
   Removed run_in_base_dir option and associated code that it replaces
   Improved handling of old config files and mapping to new ones.

2009-07-15  Lex Trotman  <elextr(at)gmail(dot)com>

 * src/build.h, src/build.c:
   Changed to itterate over entries in build commands dialog to allow
   additional fields to be added
   Implement support for multiple run commands
 * data/filetypes.latex:
   Implement configured commands and labels for latex.


2009-07-14  Lex Trotman  <elextr(at)gmail(dot)com>

 * src/build.h, src/build.c:
   added dialog support for error regular expressions from multiple
   sources and storing and loading them fixed some typos and memory
   leaks
 * src/filetypes.c, src/filetypes.h, project.c:
   added support for using error regexes from multiple sources


2009-07-11  Lex Trotman  <elextr(at)gmail(dot)com>

 * src/filetypes.h, src/filetypes.c, src/build.c, src/build.h,
   src/project.c:
   Removal of build menu item source made redundant by the following fix
 * src/build.c:
   Corrected priority oreder and loading of filetype dependent build
   menu items saved in the project file.  Added print routine for
   debugging command sources and priorities set compile symbol
   PRINTBUILDCMDS true to enable

2009-07-10  Lex Trotman  <elextr(at)gmail(dot)com>

 * src/build.c:
   fixed problem loading old format filetype files, some formatting
   fixes fixed saving new format files
   added operation for clear button on build commands dialog
 * src/filetypes.c:
   fixed loading and saving filetype files


2009-07-09  Lex Trotman  <elextr(at)gmail(dot)com>

Configurable Build Menu Changes

 * doc/geany.html, doc/geany.txt:
   Updated build menu section to new functionality
 * src/build.h, src/build.c:
   Largly re-written, configurability added, Latex code removed
 * src/filetypes.h, src/filetypes.c:
   Filetype structure updated to add new command pointers, configuration
   load and store changed
 * src/keybindings.h, src/keybindings.c:
   Changed to address new command storage structure.
 * src/keyfile.c:
   Changed to load/store new configuration.
 * src/main.c:
   Minor change to initialisation order.
 * src/msgwindow.c:
   Changed to address new menu item storage structure.
 * src/project.h, src/project.c:
   Changed to load/store the new configuration info.

2009-08-24  Nick Treleaven  <nick(dot)treleaven(at)btinternet(dot)com>

 * src/keybindings.c, src/keybindings.h, src/plugindata.h,
   src/pluginutils.c, src/plugins.c, src/pluginutils.h,
   doc/pluginsymbols.c, plugins/geanyfunctions.h,
   plugins/splitwindow.c:
   Update PLUGIN_KEY_GROUP() macro so it doesn't allocate any
   GeanyKeyBinding or GeanyKeyGroup structs, so we don't need to break
   the ABI when adding fields to them.
   Add plugin_set_key_group() for plugins to dynamically set a
   keybinding group (e.g. for the Lua script plugin). Used in Split
   Window plugin as an example.
   Improve keybinding docs a little.


2009-08-20  Nick Treleaven  <nick(dot)treleaven(at)btinternet(dot)com>

 * doc/Doxyfile.in, plugins/geanyfunctions.h, plugins/genapi.py:
   Add geanyfunctions.h to API docs.
 * plugins/splitwindow.c:
   Set the cursor color for the split window.


2009-08-18  Nick Treleaven  <nick(dot)treleaven(at)btinternet(dot)com>

 * src/callbacks.c:
   Fix 'Open Selected File' for unsaved new documents.
 * src/keybindings.c, src/keybindings.h, src/prefs.c:
   Fix updating main menu accelerators after changing keybindings
   (thanks to Lex Trotman).
 * src/callbacks.c:
   Fix using 'Insert date' keybinding when a custom date string has
   not been set.
 * src/pluginprivate.h, src/pluginutils.c, src/plugins.c:
   Merge Plugin and GeanyPluginPrivate structs.


2009-08-18  Enrico Tröger  <enrico(dot)troeger(at)uvena(dot)de>

 * src/keybindings.c:
   Fix non-working Home and End keys on numpads.


2009-08-17  Nick Treleaven  <nick(dot)treleaven(at)btinternet(dot)com>

 * doc/geany.txt, doc/geany.html, NEWS:
   Add 'Scope autocompletion' section.
   Add 'Tools menu items' section to explain configuration files
   submenu, reload configuration item.
   Minor updates/fixes.


2009-08-16  Enrico Tröger  <enrico(dot)troeger(at)uvena(dot)de>

 * src/document.c:
   Add a translation hint to an ambiguous format string.
 * src/Makefile.am:
   Add missing include path to fix 'make distcheck'.
 * src/win32.c:
   Fix opening of local files in the browser on Windows.
 * New release: Geany 0.18 "Kaine".
 * configure.in, geany.nsi, geany_private.rc, win32-config.h, wscript,
   src/geany.h, doc/geany.html, doc/geany.txt:
   Post-release version bump.


2009-08-15  Enrico Tröger  <enrico(dot)troeger(at)uvena(dot)de>

 * src/editor.c:
   Temporarily disable reshowing calltips when the autocompletion
   list was closed implicitly by not choosing an item to fix
   problems with wrongly displayed calltips.
 * src/template.c:
   Add missing 'coding' cookie to the Python filetype template.
 * doc/images/pref_dialog_edit_completions.png,
   doc/images/pref_dialog_toolbar.png:
   Update images for Geany 0.18.


2009-08-13  Enrico Tröger  <enrico(dot)troeger(at)uvena(dot)de>

 * wscript:
   Add command '--hackingdoc' to create the HTML form of the
   HACKING file.


2009-08-12  Frank Lanitz  <frank(at)frank(dot)uvena(dot)de>

 * po/pt_PT.po, po/LINGUAS:
   Added a first Portugese (Portugal) translation based on work done at
   launchpad by e.g. André Glória and Alexandre Jesus.
 * src/main.c: Fix a minor typo on --help call.


2009-08-11  Nick Treleaven  <nick(dot)treleaven(at)btinternet(dot)com>

 * src/highlighting.c:
   Call get_keyfile_wordchars() in highlighting_init_styles().


2009-08-09  Enrico Tröger  <enrico(dot)troeger(at)uvena(dot)de>

 * data/filetypes.ada:
   Add missing file.
 * src/keybindings.c:
   Switching notebook tabs now works for the currently used notebook
   widget instead of always using the documents notebook.
 * src/document.c, src/document.h, src/documentprivate.h,
   doc/plugins.dox:
   Small corrections to some API docs.


2009-08-02  Enrico Tröger  <enrico(dot)troeger(at)uvena(dot)de>

 * src/build.c, src/win32.h, src/win32.c:
   Expand system environment variables (%variableName%) on Windows when
   running Build commands.


2009-07-30  Nick Treleaven  <nick(dot)treleaven(at)btinternet(dot)com>

 * src/keybindings.c:
   Rename 'Reflow lines/paragraph' to 'Reflow lines/block' because in
   future using an indent block is more useful e.g. for ChangeLog
   files.
 * scintilla/LexMarkdown.cxx, scintilla/makefile.win32,
   scintilla/include/SciLexer.h, scintilla/include/Scintilla.iface,
   scintilla/KeyWords.cxx, scintilla/Makefile.am, src/highlighting.c,
   src/about.c, src/filetypes.c, src/filetypes.h, THANKS,
   tagmanager/parsers.h, tagmanager/makefile.win32,
   tagmanager/markdown.c, tagmanager/Makefile.am, wscript:
   Add Markdown filetype (patch by Jon Strait, thanks).
 * src/pluginprivate.h, src/pluginutils.c, src/plugins.c:
   Fix disconnecting plugin signal id when not using geany_object.
 * src/filetypes.c:
   Add filetype_make_title() instead of using:
   ft->title = g_strdup_printf(_("%s source file"), ft->name);
   It also supports "%s file" strings.


2009-07-29  Nick Treleaven  <nick(dot)treleaven(at)btinternet(dot)com>

 * src/pluginprivate.h, src/utils.h, src/plugindata.h,
   src/stash.c, src/pluginutils.c, src/plugins.c, src/pluginutils.h,
   doc/pluginsymbols.c, doc/plugins.dox, plugins/geanyfunctions.h,
   plugins/filebrowser.c:
   Add plugin_signal_connect() for connecting plugin signals at
   runtime and also for connecting to any GObject signal.
   Add 'Plugin Utility Functions' on main page.
   Add foreach_array() macro.
 * src/keybindings.c, src/sciwrappers.c, src/sciwrappers.h,
   src/document.c, src/editor.c:
   Rename 3 sci functions to sci_set_target_start(),
   sci_set_target_end(), sci_replace_target() to match the SCI_
   message name.


2009-07-28  Frank Lanitz  <frank(at)frank(dot)uvena(dot)de>

 * wscript: Fix compiling error with waf.


2009-07-28  Nick Treleaven  <nick(dot)treleaven(at)btinternet(dot)com>

 * src/pluginprivate.h, src/makefile.win32, src/plugindata.h,
   src/pluginutils.c, src/plugins.c, src/pluginutils.h,
   src/Makefile.am, wscript:
   Move plugin_* utility functions to pluginutils.c.
   Add pluginprivate.h.
 * src/editor.c:
   Fix reshowing calltip in the wrong document.


2009-07-25  Enrico Tröger  <enrico(dot)troeger(at)uvena(dot)de>

 * doc/geany.txt, doc/geany.html:
   Add some general information about auto-completion capabilities
   (patch by Lex Trotman, thanks).


2009-07-25  Frank Lanitz  <frank(at)frank(dot)uvena(dot)de>

 * po/LINGUAS, po/sl_SI.po, THANKS, src/about.c:
   Added a first Slovenian translation. Thanks to Joze Klepec.


2009-07-24  Nick Treleaven  <nick(dot)treleaven(at)btinternet(dot)com>

 * src/highlighting.c:
   Use full styleset_foo[_init] function name as argument to
   init_styleset_case() and styleset_case() macros so it's easier to
   understand the code.
 * src/keybindings.c, src/keybindings.h, src/sciwrappers.c,
   src/sciwrappers.h, src/editor.c, src/editor.h, THANKS,
   doc/geany.txt, doc/geany.html:
   Add 'Reflow lines/paragraph' keybinding, defaults to Ctrl-J.
   Heavily based on a patch by Eugene Arshinov (thanks).
   Add sci_lines_split(), sci_lines_join(), sci_text_width(),
   editor_strip_line_trailing_spaces().


2009-07-24  Enrico Tröger  <enrico(dot)troeger(at)uvena(dot)de>

 * src/editor.c:
   Attempt to fix reshowing calltips after the autocompletion list
   has been shown.
   Reshow calltips also when the autocompletion list was closed
   implicitly by not choosing an item.

2009-07-23  Nick Treleaven  <nick(dot)treleaven(at)btinternet(dot)com>

 * src/utils.c, src/utils.h, src/toolbar.c, src/plugindata.h,
   plugins/splitwindow.c:
   Change utils_str_remove_chars() to work in place; fix allocating on
   the stack (the string length could exhaust the stack size).
 * src/templates.c, src/build.c, src/utils.c, src/utils.h,
   src/printing.c, src/callbacks.c:
   Rename utils_str_replace() utils_str_replace_all(), setting a
   'gchar **haystack' argument instead of returning a new string.
 * src/editor.c:
   For the Tabs indent type, remove spaces when unindenting (only) if
   there are no tabs on the line.
   Group undo actions for (un)indenting of multiple lines.
 * src/document.c, src/editor.c:
   Fix scrolling horizontally after finding a search match with the
   search bar or Find Next/Previous which is off-screen.
 * src/keybindings.c:
   Fix GLib warning when pressing a key with no documents open.


2009-07-21  Enrico Tröger  <enrico(dot)troeger(at)uvena(dot)de>

 * src/utils.c:
   Start unifying usage of @a and @c markup elements in API docs,
   to be continued.
 * src/main.c, src/prefs.c, src/toolbar.c, src/toolbar.h:
   Show/hide the toolbar without a restart when the setting in the
   preferences dialog is changed (closes #2824785).
 * src/dialogs.c, src/document.c, src/editor.c, src/encodings.c,
   src/filetypes.c, src/keybindings.h, src/main.c, src/msgwindow.c,
   src/navqueue.c, src/plugindata.h, src/prefs.c, src/toolbar.c,
   src/toolbar.h:
   Continue unifying usage of @a and @c markup elements in API docs.


2009-07-21  Nick Treleaven  <nick(dot)treleaven(at)btinternet(dot)com>

 * src/document.c:
   Remove relative/untidy path elements when creating new documents
   with a filename (e.g. from the command-line) (#2823998).


2009-07-20  Enrico Tröger  <enrico(dot)troeger(at)uvena(dot)de>

 * src/callbacks.c:
   Disable 'Recent Projects' menu item if the list of recent projects
   is empty.
 * src/win32.c:
   Fix some harmless compiler warnings.
 * plugins/geanyfunctions.h, plugins/splitwindow.c, src/plugindata.h,
   src/plugins.c, src/utils.c, src/utils.h:
   Move utils_str_remove_chars() from the plugins/splitwindow.c to
   src/utils.c and add it to the plugin API.
   Make utils_str_remove_chars() work on a new copy of the input string
   instead of modifying it in place.
 * src/toolbar.c:
   Remove underscores from the toolbar items labels.
 * src/utils.c:
   Fix typos.
 * plugins/splitwindow.c:
   Fix broken 'Show the current document' tool button icon.


2009-07-20  Nick Treleaven  <nick(dot)treleaven(at)btinternet(dot)com>

 * src/treeviews.c, src/callbacks.c, src/stash.c, src/stash.h,
   src/keyfile.c:
   Add stash_group_add_widget_property() so we can save any widget's
   read/write properties.
   Use Stash for ui_prefs.sidebar_page setting.
 * src/utils.h, src/prefs.c, src/keyfile.c, src/symbols.c:
   Make foreach_ptr_array() use an integer argument for its
   implementation, as this is more useful potentially than a gpointer*
   argument, and more straightforward.
   Add foreach_c_array(), foreach_ptr_array() to API.
 * src/utils.c, src/utils.h, src/document.c:
   Remove relative/untidy path elements when opening documents (closes
   #2823998).
 * src/treeviews.c:
   Fix showing project name for documents list files with no
   subdirectory (oops).
 * src/dialogs.c:
   Fix checking whether to overwrite when using the Rename button in
   the 'Save As' dialog.


2009-07-19  Enrico Tröger  <enrico(dot)troeger(at)uvena(dot)de>

 * src/dialogs.c:
   Don't use the main window as parent for dialog boxes if it is not
   yet realised.
   Set titles for message dialogs.


2009-07-18  Enrico Tröger  <enrico(dot)troeger(at)uvena(dot)de>

 * src/toolbar.c:
   Display item labels instead of raw names in the toolbar editor.
   Apply changes in the toolbar editor instantly.
   Show icons in the toolbar editor.
   Speed up toolbar editor dialog creation.
 * src/templates.c:
   Improve inserting of comment templates like File header or licence
   notices. The comment information are now read from the filetype
   configuration files.

2009-07-16  Enrico Tröger  <enrico(dot)troeger(at)uvena(dot)de>

 * src/document.c:
   Enable file monitoring for files which are written to disk by Geany
   for the first time.
 * src/filetypes.c:
   Fix broken special case handling when detecting filetypes from a
   shebang or other special file headers.


2009-07-16  Nick Treleaven  <nick(dot)treleaven(at)btinternet(dot)com>

 * src/search.c:
   Make Mark All keybinding clear search highlighting when there's no
   current word.
 * src/search.c:
   Fix wrong match length when using Mark with regex.
 * src/geanyobject.c, src/geanyobject.h, src/treeviews.c,
   src/keyfile.c, src/main.c:
   Add 'Show Paths' documents list popup item.
   Add "load_settings" core-only signal emitted just after loading
   main keyfile settings; useful to delay building UI elements until
   settings have been read.
 * src/treeviews.c:
   Fix GTK warning when right-clicking on default tag tree.
 * src/treeviews.c, src/treeviews.h, src/keyfile.c, src/main.c:
   Add treeviews_finalize().
   Remove tv.popup_openfiles field.


2009-07-15  Nick Treleaven  <nick(dot)treleaven(at)btinternet(dot)com>

 * src/highlighting.c:
   Fix building on GTK 2.8 (patch by Eugene Arshinov, thanks).


2009-07-14  Enrico Tröger  <enrico(dot)troeger(at)uvena(dot)de>

 * src/utils.c:
   Quote the uri before passing it to the browser when opening a
   website (closes #2818635).
 * src/win32:
   Fix broken 'builtin' Run command for HTML files on Windows.


2009-07-14  Nick Treleaven  <nick(dot)treleaven(at)btinternet(dot)com>

 * src/editor.c:
   Properly fix wrong brace highlighting of non-brace character.
 * src/editor.c:
   Allow autocompletion in Perl double-quoted strings.
   Don't autocomplete in Perl single-quoted strings (closes #2821061).
   Don't autocomplete in Perl q() strings.
 * data/filetypes.common:
   Make Mark highlighting brighter.
 * src/interface.c, doc/geany.txt, doc/geany.html, geany.glade:
   Use hyphen for auto-feature terms.
 * src/plugindata.h, src/geany.h, src/filetypes.c, src/filetypes.h,
   src/document.h, src/main.c:
   Add documents_foreach() API macro that skips invalid docs.
   Make filetypes[], documents[] part of the API again.
   Add GEANY() macro for sharing geany symbols between API and core.
 * src/plugindata.h, src/plugins.c, doc/plugins.dox,
   plugins/saveactions.c, plugins/export.c, plugins/geanyfunctions.h,
   plugins/demoplugin.c, plugins/filebrowser.c, plugins/splitwindow.c,
   plugins/htmlchars.c, plugins/geanyplugin.h, plugins/Makefile.am,
   plugins/classbuilder.c, wscript:
   Add geanyplugin.h single include for plugin API; update all core
   plugins to use it.
   Add sci_set_font() to API.
   Update plugin howto.
 * src/filetypes.c, src/filetypes.h:
   Remove filetypes_foreach_named().


2009-07-13  Nick Treleaven  <nick(dot)treleaven(at)btinternet(dot)com>

 * src/highlighting.c, src/about.c, src/filetypes.c, src/document.c,
   src/document.h, src/main.c, THANKS:
   Apply patch from Eugene Arshinov to reload color schemes via menu
   (thanks).
 * src/filetypes.c:
   Reload filetypes.common after saving it.
 * src/editor.c:
   Improve wrong brace highlighting of non-brace character.


2009-07-10  Nick Treleaven  <nick(dot)treleaven(at)btinternet(dot)com>

 * src/editor.c:
   Delay highlighting matching braces by 100ms, which speeds up
   scrolling with the arrow keys.
 * src/keybindings.c, src/keybindings.h, src/search.c, src/search.h:
   Add 'Mark All' keybinding.
 * tagmanager/diff.c:
   Show relative paths in diff filename tags.


2009-07-09  Enrico Tröger  <enrico(dot)troeger(at)uvena(dot)de>

 * src/highlighting.c:
   Fix setting keyword list 'classes' for Haxe
   (pointed out by Andreas Mokros, thanks).


2009-07-09  Nick Treleaven  <nick(dot)treleaven(at)btinternet(dot)com>

 * src/interface.c, src/keyfile.c, src/editor.c, src/editor.h,
   doc/geany.txt, doc/geany.html, geany.glade:
   Add 'Drop rest of word on completion' pref.
 * src/editor.c, doc/geany.txt, doc/geany.html:
   If autocompletion is already visible when forcing completion, show
   document word completion instead of tag completion.
   Docs: Minor edits of related prefs items.
 * src/printing.c, src/dialogs.c, src/dialogs.h, src/plugindata.h:
   Add warning when printing and editor font is not monospaced.
   Fix using GtkMessageType instead of gint param for
   dialogs_show_msgbox*().
   Add missing G_GNUC_PRINTF macro check to API dialog funcs.
 * src/editor.c:
   Support 'tab indents, space aligns' style for auto-indentation
   (closes #2789109).


2009-07-08  Enrico Tröger  <enrico(dot)troeger(at)uvena(dot)de>

 * src/document.c, src/documentprivate.h:
   Rework the GIO based file monitoring code. Now it is used only
   to indicate a possible change of the file, the real check if the
   file has been changed is performed by stat().
 * data/filetypes.common, doc/geany.txt, src/highlighting.c:
   Add style 'line_height' to increase the line height.
   Add style 'marker_mark' and change style 'marker_search' to
   define the style used for marked search results.
 * doc/geany.txt, doc/geany.html:
   Add the new 'Autocomplete all words in document' pref to the docs.


2009-07-08  Nick Treleaven  <nick(dot)treleaven(at)btinternet(dot)com>

 * src/interface.c, src/keyfile.c, src/editor.c, src/editor.h,
   doc/geany.txt, doc/geany.html, geany.glade, TODO:
   Add 'Autocomplete all words in document' pref.
   Use 'autocompletion' in dialog and docs, not 'auto completion'.
 * src/editor.c:
   Fix limiting number of word completion entries too much.
 * src/editor.c, TODO, icons/16x16/classviewer-var.xpm,
   icons/16x16/classviewer-method.xpm, icons/16x16/Makefile.am:
   Show autocompletion icons for tag symbols - for now only tags with
   an arglist have the 'function/method' icon, all others have the
   'variable' icon.
   Note: XPMs were created from the PNGs with the ImageMagick 'convert'
   program.
 * src/highlighting.c:
   Highlight D WYSIWYG backtick `strings` and r"strings" (closes
   #1895745).


2009-07-06  Nick Treleaven  <nick(dot)treleaven(at)btinternet(dot)com>

 * src/highlighting.c, src/utils.h, plugins/splitwindow.c:
   Fix removing underscores in translated string using no_underscore()
   macro.
   Set a tooltip for the Split Window plugin's Show Current tool button.
   Add utils_strdupa() macro.
 * src/interface.c, geany.glade:
   Use stock Select All icon now we have >= GTK 2.8.
 * src/treeviews.c:
   Fix using project name for document items that start with the
   project base path but don't match it e.g. ".../geany-plugins"
   instead of ".../geany" when project name is 'geany'.


2009-07-04  Enrico Tröger  <enrico(dot)troeger(at)uvena(dot)de>

 * src/build.c:
   Fix warnings when the toolbar does not contain the Run button.
 * tagmanager/lua.c:
   Fix wrong parsing of complex expressions in the Lua parser.
 * src/editor.c, src/geany.h, src/keybindings.c, src/plugindata.h,
   src/utils.c:
   Remove unnecessary enums.
 * scintilla/*, scintilla/include/*, src/plugindata.h:
   Update Scintilla to version 1.79.
 * src/document.c, src/editor.c, src/sciwrappers.c, src/sciwrappers.h,
   src/search.c:
   Use the new Scintilla struct names prefixed with 'Sci_'.
 * TODO, data/filetypes.common, doc/geany.html, doc/geany.txt,
   src/highlighting.c:
   Add second argument to the 'line_wrap_indent' styling setting to
   control the new Scintilla indentation mode for wrapped lines.
 * src/toolbar.c:
   Properly close the toolbar editor on delete-events.
   Fix warnings and possible crashes in the toolbar editor when the list
   of displayed toolbar items is empty.
 * data/filetypes.tcl:
   Update Tcl keywords for Tcl 8.6 (patch by Witek Mozga, thanks).
 * src/plugins.c:
   Make the plugin manager dialog a bit bigger.


2009-06-30  Enrico Tröger  <enrico(dot)troeger(at)uvena(dot)de>

 * doc/geany.html, doc/geany.txt:
   Fix wrong default values for the 'Show Calltip' keybinding.


2009-06-29  Enrico Tröger  <enrico(dot)troeger(at)uvena(dot)de>

 * data/filetypes.tcl, src/symbols.c:
   Fix duplicate "context_action_cmd" key.
   Use different icons for "Methods" and "Procedures" in the symbol
   list for Tcl files.
 * src/filetypes.c:
   Fix a small memory leak.
 * doc/geany.html, doc/geany.txt, src/editor.c, src/keybindings.c,
   src/keybindings.h, src/plugindata.h:
   Make the Scintilla keybindings 'Delete to end of line' and
   'Go to end of display line' configurable.
 * geany.nsi:
   Fix a typo (closes #2813624).


2009-06-28  Enrico Tröger  <enrico(dot)troeger(at)uvena(dot)de>

 * tagmanager/tcl.c, src/symbol.c:
   Improve parsing of Tcl files (parsing new Tcl8.6 style classes,
   methods and namespaces).
   Patch by Witek Mozga, thanks.


2009-06-25  Enrico Tröger  <enrico(dot)troeger(at)uvena(dot)de>

 * data/ui_toolbar.xml, doc/geany.txt, doc/geany.html, src/ui_utils.c,
   src/toolbar.c, src/toolbar.h:
   Remove ui_toolbar.xml Configuration Files menu item.
   Add a real toolbar editor dialog.
 * geany.glade, src/callbacks.c, src/callbacks.h, src/interface.c,
   src/prefs.c:
   Add a button in the preferences dialog and an item for the toolbar
   popup menu to run the toolbar editor dialog.


2009-06-25  Nick Treleaven  <nick(dot)treleaven(at)btinternet(dot)com>

 * src/dialogs.c:
   Fix Gtk NULL warning with gtk_file_chooser_set_current_folder().
   Fix using locale encoding for default Save As dialog path.
 * src/editor.c:
   Beep when trying to activate the '...' autocompletion item.
   Limit (forced) document word completion to
   autocompletion_max_entries.
   Beep if no completions are shown when forcing autocompletion.


2009-06-24  Enrico Tröger  <enrico(dot)troeger(at)uvena(dot)de>

 * data/ui_toolbar.xml, src/toolbar.c:
   Add 'Build' toolbar button to the default layout.


2009-06-24  Nick Treleaven  <nick(dot)treleaven(at)btinternet(dot)com>

 * src/editor.c:
   If forcing autocompletion and there's nothing else to show, complete
   from words in the current document (using code from Enrico's
   'AutoComplete Test' plugin).


2009-06-23  Nick Treleaven  <nick(dot)treleaven(at)btinternet(dot)com>

 * src/plugins.c:
   Add debug message if plugin has not set a name for its keybinding
   group.
 * data/filetype_extensions.conf:
   Add *.m4 for shell scripts.


2009-06-22  Nick Treleaven  <nick(dot)treleaven(at)btinternet(dot)com>

 * src/highlighting.c, doc/geany.txt, doc/geany.html,
   data/filetypes.common, TODO:
   Make filetypes.common named styles use the "default" named style for
   all missing style fields.
   Set named styles to usually leave the background style empty. This
   currently allows C-like filetypes to have a common default
   background color.
   Allow hard-coded colors to use -1 for the default color.
   Add some highlighting style examples to the manual.


2009-06-21  Enrico Tröger  <enrico(dot)troeger(at)uvena(dot)de>

 * src/templates.c:
   Create initial template files with proper platform-specific line
   ending characters.


2009-06-20  Enrico Tröger  <enrico(dot)troeger(at)uvena(dot)de>

 * data/ui_toolbar.xml, doc/geany.txt, src/build.c,
   src/geanymenubuttonaction.c, src/geanymenubuttonaction.h, src/main.c,
   src/plugins.c, src/templates.c, src/toolbar.c, src/toolbar.h,
   src/ui_utils.c, src/ui_utils.h:
   Instantly reload (i.e. rebuild) the toolbar when ui_toolbar.xml is
   saved within Geany.
   Refactor some related code.
 * tagmanager/conf.c:
   Strip trailing spaces from "Key" tags.
 * geany.nsi:
   Quote the full filename to the Geany executable when creating the
   "Open with Geany" context menu item.
 * plugins/splitwindow.c:
   Avoid using deprecated GTK API.
 * src/log.c, src/main.c:
   Properly clean up the logging mechanism.
 * src/build.c:
   Fix LaTeX view commands on Windows (part of #2807688).
 * src/prefs.c:
   Add a popup menu for the keybinding list in the preferences dialog
   to easily expand and collapse all groups.
   Refactor the keybindings code for the preferences dialog, prefix all
   related functions.
 * src/main.c, src/ui_utils.c, src/ui_utils.h:
   Init stock items before creating the toolbar (closes #2809324).
 * wscript:
   Generate the geany.pc file also on Windows.
 * src/ui_utils.c:
   Invert the logic to determine which Save All we want to use:
   Use the Tango like icon only for the Tango theme and the Gnome / GTK
   like icon for any other themes.


2009-06-18  Nick Treleaven  <nick(dot)treleaven(at)btinternet(dot)com>

 * src/highlighting.c, README.Packagers, HACKING:
   Remove gsd_* default styles, use named styles instead.
   Note: this relies on filetypes.common being installed.
   Add load_style_entries(), which makes style initialization
   simpler, used in styleset_c_like_init().


2009-06-17  Enrico Tröger  <enrico(dot)troeger(at)uvena(dot)de>

 * src/win32.c:
   Prevent possible crash on Windows when not setting an initial
   directory for native File Open/Save dialogs.
 * data/filetypes.xml, src/highlighting.c:
   Add style 'jscript_regex' for filetype HTML
   (patch by Chris Macksey, thanks).


2009-06-17  Nick Treleaven  <nick(dot)treleaven(at)btinternet(dot)com>

 * src/filetypes.h, src/document.c, src/document.h, src/ui_utils.c:
   Make GeanyDocument::file_type always be non-NULL, even for a new
   document with no filetype set.
 * src/editor.c:
   Only autocomplete scope for scopes matching the current filetype's
   language.
 * data/filetypes.java, data/filetypes.cpp, data/filetypes.vala,
   data/filetypes.haxe, data/filetypes.common, data/filetypes.glsl,
   data/filetypes.actionscript, data/filetypes.cs,
   data/filetypes.ferite, data/filetypes.c, data/filetypes.d,
   data/filetypes.javascript, HACKING:
   Make C++, D lexer filetypes use named styles (apart from uuid,
   verbatim, regex styles).


2009-06-16  Enrico Tröger  <enrico(dot)troeger(at)uvena(dot)de>

 * src/dialogs.c:
   Don't explicitly change the current directory of the Save As dialog
   so that it uses the last used directory.


2009-06-14  Enrico Tröger  <enrico(dot)troeger(at)uvena(dot)de>

 * src/encodings.c, src/encodings.h, src/plugindata.h:
   Add Japanese encoding "CP932" (patch by Ryūsei Yamaguchi, thanks).
 * src/editor.c:
   Remove dead code.
   When completing from the macro list, put the cursor after
   the inserted text.


2009-06-12  Nick Treleaven  <nick(dot)treleaven(at)btinternet(dot)com>

 * tagmanager/pascal.c:
   Fix type definitions being parsed as functions.
 * src/editor.c:
   Don't autocomplete in unterminated strings as well.
 * src/templates.c, src/utils.h, src/dialogs.c, src/plugindata.h,
   src/filetypes.c, src/ui_utils.c, plugins/saveactions.c:
   Remove data_ptr argument to foreach_[s]list() macros, as using
   node->data is enough sometimes; this makes the macro a bit more
   efficient too.
   Add foreach_[s]list() macros to the plugin API docs.


2009-06-11  Nick Treleaven  <nick(dot)treleaven(at)btinternet(dot)com>

 * scintilla/LexPascal.cxx:
   Backport fix from Scintilla CVS:
   Pascal lexer hanging on file that starts with 'interface' after
   whitespace.


2009-06-11  Enrico Tröger  <enrico(dot)troeger(at)uvena(dot)de>

 * waf:
   Update Waf to 1.5.7.
 * wscript:
   Overwrite installation prefix on Windows only if it wasn't
   specified explicitly.


2009-06-10  Enrico Tröger  <enrico(dot)troeger(at)uvena(dot)de>

 * src/editor.c:
   Display calltips for Pascal symbols in the Pascal way (#2803945).
 * tagmanager/pascal.c:
   Fix wrongly set return values for procedures (closes #2803945).
 * doc/Doxyfile.in, tagmanager/include/tm_work_object.h,
   tagmanager/include/tm_source_file.h,
   tagmanager/include/tm_workspace.h:
   Fix doxygen warnings.


2009-06-10  Nick Treleaven  <nick(dot)treleaven(at)btinternet(dot)com>

 * src/editor.c, tagmanager/include/tm_workspace.h,
   tagmanager/tm_workspace.c, TODO:
   Autocomplete scoped fields like struct members when typing '.' (and
   also '->' or '::' in C/C++).
   Save all tag types for C/C++ when generating a global tags file, so
   we can use autocompletion for structs also.
   Merge tm_workspace_find_scope_members(),
   tm_workspace_find_namespace_members() (currently not built) from
   Anjuta 2.24.1 tagmanager.


2009-06-09  Enrico Tröger  <enrico(dot)troeger(at)uvena(dot)de>

 * tagmanager/pascal.c:
   Parse Pascal calltips (closes #2802640).


2009-06-09  Nick Treleaven  <nick(dot)treleaven(at)btinternet(dot)com>

 * src/filetypes.c, src/ui_utils.c:
   Add filetypes.common Configuration Files menu item.


2009-06-08  Enrico Tröger  <enrico(dot)troeger(at)uvena(dot)de>

 * src/callbacks.c:
   Add backslash to the wordchars on Windows when using
   'Open Selected File'.
 * src/wscript:
   Add support (configure, build and install) for building on Windows
   and cross-compiling for Windows using the Waf build system.


2009-06-05  Nick Treleaven  <nick(dot)treleaven(at)btinternet(dot)com>

 * src/toolbar.c:
   Set status bar text instead of showing a dialog when saving
   ui_toolbar.xml because the user might save several times.
 * src/editor.c:
   Fix redrawing due to colourising just after the document is first
   drawn. Now colourising should happen before the first draw.
 * src/utils.c, src/highlighting.c, data/filetypes.common:
   Fix segfault on parsing a filetypes.* style definition that has < 4
   fields.
   Allow style definitions to have missing fields to use the default
   style fields.


2009-06-05  Enrico Tröger  <enrico(dot)troeger(at)uvena(dot)de>

 * src/images.c, src/about.c, src/ui_utils.c, THANKS:
   Add a more Tango like icon for 'Save All' (by Jesse Mayes, thanks).
 * plugins/classbuilder.c:
   Fix wrongly created header guards when the class filenames contains
   dashes (patch by PCMan, thanks).
 * data/filetypes.matlab:
   Add build_settings section to allow executing Matlab scripts.
 * src/document.c:
   When closing a document, mark it as invalid before removing it from
   the documents notebook (this fixes wrong Save All button state when
   closing an unsaved document because the "switch-page" signal handler
   was using old data).


2009-06-03  Nick Treleaven  <nick(dot)treleaven(at)btinternet(dot)com>

 * src/highlighting.c, doc/geany.txt, doc/geany.html:
   Support toggling bold/italic when using a named style, e.g.:
   commentdockeyword=commentdoc,bold,italic
   Improve named style docs.


2009-06-01  Enrico Tröger  <enrico(dot)troeger(at)uvena(dot)de>

 * src/build.c, src/editor.c:
   Fix crashes when parsing the output of a compiler which reports
   errors on line 0.


2009-06-01  Nick Treleaven  <nick(dot)treleaven(at)btinternet(dot)com>

 * src/highlighting.c:
   Support named styles also for filetypes.common [styling] entries.
 * doc/geany.txt, doc/geany.html, HACKING:
   Update docs for named styles in filetypes.* files.
 * src/symbols.c:
   Fix grouping symbol list children when parent name has "." character
   in for reStructuredText and Conf filetypes.
 * tagmanager/python.c:
   Fix grouping functions/classes under a nested function.


2009-05-30  Enrico Tröger  <enrico(dot)troeger(at)uvena(dot)de>

 * geany.spec.in:
   Adjust icon paths (patch by Dominic Hopf, thanks).
 * doc/geany.txt, doc/geany.html, src/toolbar.c:
   Add 'Replace' toolbar button (closes #2798225).


2009-05-30  Nick Treleaven  <nick(dot)treleaven(at)btinternet(dot)com>

 * src/utils.c, src/highlighting.c, TODO:
   Implement named styles support for filetypes.* using a
   filetypes.common [named_styles] section e.g.:
   foo=0xc00000;0xffffff;false;true
   bar=foo
   These can be used in e.g. filetypes.c as:
   comment=foo


2009-05-28  Enrico Tröger  <enrico(dot)troeger(at)uvena(dot)de>

 * src/ui_utils.c:
   Fix wrong sensitiveness of the Redo buttons (closes #2797862).


2009-05-28  Frank Lanitz  <frank(at)frank(dot)uvena(dot)de>

 * THANKS, src/about.c, po/lb.po, po/LINGUAS:
   Added Luxembourgian translation. Huge thanks to Laurent Hoeltgen.


2009-05-27  Enrico Tröger  <enrico(dot)troeger(at)uvena(dot)de>

 * src/build.c:
   Remove quote_executable() as it is not used anymore.
   When creating the geany_run_script.bat use the "%0" variable
   expansion and quote it for the "del" command (closes #2797172).
 * src/win32.c:
   On Windows, fallback to the literal build command line if searching
   for the command in the system path failed (related to #2795923).
   Properly terminate the resulting strings when reading the stdout
   and stderr of any spawned commands on Windows.


2009-05-26  Enrico Tröger  <enrico(dot)troeger(at)uvena(dot)de>

 * src/win32.c:
   Use the wide character versions of native Windows File dialogs.
 * src/project.c:
   Fix wrong initialisation of the default project path button callback
   in the preferences dialog.
 * Makefile.am, configure.in, geany.nsi, geany.spec.in, wscript,
   geany_private.rc, icons/16x16/Makefile.am, icons/16x16/geany.png,
   icons/48x48, icons/48x48/Makefile.am, icons/48x48/geany.png,
   icons/Makefile.am, icons/geany.ico, icons/scalable,
   icons/scalable/Makefile.am, icons/scalable/geany.svg,
   src/makefile.win32:
   Move the icons geany.png and geany.ico into the icons directory.
   Add a 16x16 pixel Geany icon and the scalable SVG icon.
   Drop the pixmaps directory.


2009-05-22  Nick Treleaven  <nick(dot)treleaven(at)btinternet(dot)com>

 * src/keybindings.c:
   Improve MRU document switching so there are no duplicates in the
   list and documents switched to whilst the dialog is open are
   ignored. Also beep when cycling through to the first document in the
   list.


2009-05-21  Enrico Tröger  <enrico(dot)troeger(at)uvena(dot)de>

 * src/dialogs.c:
   Fix broken 'Cancel' button in the Save As dialog.


2009-05-20  Nick Treleaven  <nick(dot)treleaven(at)btinternet(dot)com>

 * src/editor.c:
   Fix multiline indent when selection covers text on the last line.
 * src/notebook.c:
   Show current document in bold in tab popup menu.
 * src/editor.c, tagmanager/python.c, TODO:
   Parse Python calltips.


2009-05-19  Enrico Tröger  <enrico(dot)troeger(at)uvena(dot)de>

 * src/symbols.c, tagmanager/python.c:
   Parse Python import statements to get symbol completion for the
   imported module names.
 * src/editor.c, src/editor.h:
   Make some only locally used functions static.
   Fix wrong sanity check.
 * src/build.c:
   Fix quoting the build command string on Windows (closes #2791769).
   This broke when we made build commands run synchronously on Windows,
   now we don't need to special quote the commands anymore.


2009-05-19  Nick Treleaven  <nick(dot)treleaven(at)btinternet(dot)com>

 * src/editor.c:
   Drop rest of word to the right of cursor when autocompleting (do we
   need a pref for this?).


2009-05-18  Nick Treleaven  <nick(dot)treleaven(at)btinternet(dot)com>

 * src/sciwrappers.c, src/sciwrappers.h, src/editor.c:
   Add sci_set_selection().
 * doc/geany.txt, doc/geany.html:
   Update manual for MRU switching.
 * src/callbacks.c, src/editor.c, src/editor.h:
   Make indenting with the Tabs indent type preserve spaces on the line,
   so it works for the 'tab indents, space aligns' formatting style.


2009-05-17  Enrico Tröger  <enrico(dot)troeger(at)uvena(dot)de>

 * tagmanager/python.c:
   Fix missing symbols for variables when an equal sign is used
   in a comment on the same line as the variable declaration.
   Backport change from CTags SVN to keep the parser more in sync:
   Add support for Cython constructs to the Python parser.
 * src/search.c:
   Remember the additional Find in Files search flags at startup.
 * src/dialogs.c:
   Don't close the Save As dialog when saving the file didn't succeed.


2009-05-13  Nick Treleaven  <nick(dot)treleaven(at)btinternet(dot)com>

 * src/keyfile.c:
   Remember scribble cursor position.
 * src/keybindings.c, TODO:
   Implement Most-Recently-Used document switching when pressing
   Ctrl-Tab keybinding. (It's probably not perfect, but works OK).


2009-05-13  Frank Lanitz  <frank(at)frank(dot)uvena(dot)de>

 * data/latex.tags: Added some more commands from unit.sty and
   moderncv.sty.


2009-05-12  Nick Treleaven  <nick(dot)treleaven(at)btinternet(dot)com>

 * src/symbols.c, doc/geany.txt, doc/geany.html,
   tagmanager/makefile.win32, tagmanager/nestlevel.c,
   tagmanager/nestlevel.h, tagmanager/python.c, tagmanager/rest.c,
   tagmanager/Makefile.am, wscript:
   Merge unstable branch:
   Add reStructuredText scope information for tags (for symbol list
   grouping).
   Read custom system global tags files from $prefix/share/geany/tags;
   Closes #2778923.
   Show the number of tags in a user global tags file (instead of the
   running total) in the debug message.
   Also print debug messages when loading a tag file manually or for
   default global tags files e.g. python.tags.
 - code:
   Move NestingLevel tags code into a separate file, add functions.
 - docs:
   Add 'Installation prefix' section instead of quoting '/usr/local'
   each time.
   Update for custom system global tags files.


2009-05-11  Enrico Tröger  <enrico(dot)troeger(at)uvena(dot)de>

 * src/highlighting.c:
   Unset maybe previously keywords when setting up Scintilla for
   XML files. This fixed wrong highlighting after switching back to
   filetype XML from another one.
 * src/utils.c:
   Use plain old fwrite() in utils_write_file(). g_file_set_contents()
   is only used when explicitly requested.
 * src/dialogs.c:
   Remove unnecessary call to g_intern_string() to fix build with
   GLib 2.8 (closes #2790051).


2009-05-10  Enrico Tröger  <enrico(dot)troeger(at)uvena(dot)de>

 * src/ui_utils.c:
   Make the clear icon of entry fields act on the release event, not
   on the press event like for other buttons.
 * src/editor.c:
   Refactor some multiple used code into get_multiline_comment_style().
 * src/main.c:
   Create parent directories if necessary when checking for the
   configuration directory on startup (closes #2784577).


2009-05-08  Enrico Tröger  <enrico(dot)troeger(at)uvena(dot)de>

 * plugins/filebrowser.c:
   When a filter is set, apply it only to files, not directories and
   apply the filter to the UTF-8 name of the file as the filter string
   itself is also UTF-8.
 * src/utils.c, src/utils.h, src/highlighting.c, src/printing.c:
   Add utils_color_invert() and use it in highlighting.c and printing.c.
 * scintilla/include/Scintilla.h, scintilla/scintilla_changes.patch:
   Backport change from Scintilla CVS:
   Change capitalisation of header file to suit cross-compilation on
   Unix for Windows.


2009-05-03  Enrico Tröger  <enrico(dot)troeger(at)uvena(dot)de>

 * wscript, scintilla/*, scintilla/include/*, src/plugindata.h:
   Update Scintilla to version 1.78.
 * src/editor.c, src/highlighting.c:
   Update Pascal styles as they changed in Scintilla.


2009-05-02  Enrico Tröger  <enrico(dot)troeger(at)uvena(dot)de>

 * src/printing.c:
   Ignore the invert syntax highlighting colours setting when printing
   to not print characters on a dark background (closes #2785244).
 * New release: Geany 0.17 "Wessex".
 * configure.in, geany.nsi, geany_private.rc, win32-config.h, wscript,
   src/geany.h, doc/geany.html, doc/geany.txt:
   Post-release version bump.


2009-04-30  Enrico Tröger  <enrico(dot)troeger(at)uvena(dot)de>

 * src/callbacks.c, src/callbacks.h, src/main.c:
   Update the View->Fullscreen menu item when fullscreen state is
   changed externally (e.g. by the window manager).
 * src/project.c:
   Fix passing wrong pointer to the File Open dialog for the Run
   command in the Project Properties dialog.


2009-04-27  Enrico Tröger  <enrico(dot)troeger(at)uvena(dot)de>

 * src/callbacks.c, src/keyfile.c, src/main.c, src/ui_utils.c,
   src/ui_utils.h:
   Remember the active sidebar page between sessions.
 * src/project.c:
   Add a recent project item after creating a new project.
 * tagmanager/ruby.c:
   Fix wrong parsing of string literals (closes #2781264).
 * src/treeviews.c:
   Fix setting focus to the editor widget after changing the selection
   in the symbol list.


2009-04-25  Enrico Tröger  <enrico(dot)troeger(at)uvena(dot)de>

 * src/symbols.c:
   Prevent crashes when two or more top level items in the symbol
   list have the same name (closes #2778246).


2009-04-24  Enrico Tröger  <enrico(dot)troeger(at)uvena(dot)de>

 * src/keybindings.c:
   Manually show the main notebook tab bar menu when Shift-F10 is
   pressed. This broke when we disabled the default GTK tab bar menu.
 * src/document.c:
   Fix a crash when USE_GIO_FILEMON is enabled at closing a document
   which was reloaded shortly before.
 * src/editor.c:
   When the editor menu is opened by the Menu key, use the text cursor
   position for retrieving the current word. This fixes disabled
   Go to Tag items in the menu (#2780044).
 * src/treeviews.c:
   Set the "ellipsize" property of GtkCellRendererText to automatically
   shorten the path and file names in the Documents list.
 * doc/geany.html, doc/geany.txt, src/build.h:
   Increase the amount of highlighted build error messages to 100.
   At least for LaTeX we need higher values as there is a lot of
   informative output before any errors are reported.
 * src/filebrowser.c:
   Use the startup path as the initial directory for the filebrowser
   plugin when no project and no files are opened
   (patch by Matias Gea, thanks; closes #2780521).


2009-04-21  Enrico Tröger  <enrico(dot)troeger(at)uvena(dot)de>

 * src/dialogs.c, src/document.c, src/document.h, src/treeviews.c,
   src/utils.c, src/utils.h:
   Ellipsize tab labels and some status messages for very long
   filenames (closes #2777348).
 * src/plugins.c, src/plugindata.h, plugins/geanyfunctions.h:
   Add utils_str_middle_truncate() and
   document_get_basename_for_display() to the plugin API.
 * doc/geany.html, doc/geany.txt, src/toolbar.c:
   Add new toolbar element: Print (patch by Roland Baudin, thanks).
 * doc/geany.html, doc/geany.txt, src/document.c, src/document.h,
   src/keyfile.c:
   Add a hidden preference 'use_safe_file_saving' to save files to disk
   by creating a temporary file first. This has serious side effects,
   please read the documentation before enabling this.
 * src/build.c:
   Make build commands on Windows run synchronously to avoid problems
   with reading build commands' output.
 * doc/geany.html, doc/geany.txt, src/build.c, src/build.h:
   Limit the amount of highlighted build error messages in the
   Compiler window to 50 for performance reasons.


2009-04-20  Enrico Tröger  <enrico(dot)troeger(at)uvena(dot)de>

 * src/callbacks.c, src/editor.c, src/keybindings.c, src/keybindings.h,
   src/prefs.c:
   Replace our own GEANY_KEYS_MODIFIER_MASK by
   gtk_accelerator_get_default_mod_mask() which gives the same result.
 * src/filetypes.c, src/symbols.c, tagmanager/Makefile.am,
   tagmanager/makefile.win32, tagmanager/parsers.h, wscript:
   Add a trivial symbol parser for NSIS files.


2009-04-19  Enrico Tröger  <enrico(dot)troeger(at)uvena(dot)de>

 * src/dialogs.c:
   Hide the extra file open dialog options in an expander to make the
   dialog more compact by default and to provide more space for the
   file view.
   Remove the filename field as it is also provided by GTK itself with
   more features like auto-completion.
   Watch the 'show-hidden' property of the file chooser widget using
   GObject's "notify" signal which gives accurate results and remove
   the hack using the "selection-changed" signal.


2009-04-17  Enrico Tröger  <enrico(dot)troeger(at)uvena(dot)de>

 * src/callbacks.c, src/callbacks.h, src/encodings.c, src/filetypes.c:
   Prevent double execution of radio menu item "activate" or "toggled"
   signal handlers.
   Move 'Set Encoding' callback function into encodings.c.


2009-04-16  Enrico Tröger  <enrico(dot)troeger(at)uvena(dot)de>

 * src/project.c:
   Add some missing 'void's in function definitions.
   If the project base path is './', just use the path of the project
   config file instead of appending './'.
 * src/treeviews.c, src/project.c:
   When a project is loaded, replace the project base path with the
   project name in the Documents sidebar for parent items
   (closes #2723679).


2009-04-15  Enrico Tröger  <enrico(dot)troeger(at)uvena(dot)de>

 * src/keyfile.c, src/keyfile.h, src/project.c:
   Fix duplicating the recent files and projects lists when closing
   a project.
 * src/build.c, src/callbacks.c, src/dialogs.c, src/document.c,
   src/editor.c, src/encodings.c, src/filetypes.c,
   src/geanymenubuttonaction.c, src/geanyobject.c, src/geanywraplabel.c,
   src/highlighting.c, src/keybindings.c, src/keyfile.c, src/main.c,
   src/msgwindow.c, src/navqueue.c, src/notebook.c, src/plugins.c,
   src/prefs.c, src/queue.c, src/sciwrappers.c, src/socket.c,
   src/symbols.c, src/templates.c, src/toolbar.c, src/tools.c,
   src/treeviews.c, src/ui_utils.c, src/utils.c, src/vte.c:
   Remove all G_LIKELY macros inside g_return_if_fail() statements as
   this is redundant.
   Remove many other G_LIKELY/G_UNLIKELY macros which doesn't make much
   sense to keep the code more readable.


2009-04-09  Enrico Tröger  <enrico(dot)troeger(at)uvena(dot)de>

 * src/symbols.c:
   When updating global type definitions for opened documents, take
   also C++ namespace symbols into account and don't ignore symbols
   which are defined inside a scope.


2009-04-09  Nick Treleaven  <nick(dot)treleaven(at)btinternet(dot)com>

 * src/plugins.c:
   Don't show 'plugin is not binary compatible' messages on the status
   bar, only the status window.


2009-04-08  Enrico Tröger  <enrico(dot)troeger(at)uvena(dot)de>

 * src/socket.c:
   When opening files from a remote instance on X11, set the window
   server time to encourage window managers to pop up the main window
   (related to #2735467 and #2276179).
 * src/main.c:
   When finished sending filenames to a remote instance, notify the
   environment that we finished starting up.


2009-04-08  Nick Treleaven  <nick(dot)treleaven(at)btinternet(dot)com>

 * src/ui_utils.h, src/utils.h, src/ui_utils.c:
   Sort Configuration Files menu.
   Add ui_menu_sort_by_label().
   Add foreach_list() macro.
 * src/editor.c:
   Fix autocompletion.


2009-04-07  Enrico Tröger  <enrico(dot)troeger(at)uvena(dot)de>

 * src/main.c:
   Fix setting a wrong default window size when starting without an
   existing configuration.
 * src/editor.c, src/sciwrappers.c, src/sciwrapper.h:
   Make editor_highlight_braces() static.
   Remove unused wrapper functions.
 * src/editor.c, src/symbols.c, src/symbols.h:
   Prevent showing an empty macro list.
   Show only macros of the same filetype instead of all macros of all
   loaded filetypes.
 * src/ui_utils.c:
   Don't add opened project files to the GtkRecentManager.


2009-04-07  Nick Treleaven  <nick(dot)treleaven(at)btinternet(dot)com>

 * src/editor.c:
   Add Configuration Files item for snippets.conf.
 * src/highlighting.c, src/symbols.c:
   Fix 2 old uses of filetype IDs.


2009-04-06  Enrico Tröger  <enrico(dot)troeger(at)uvena(dot)de>

 * src/interface.c, src/printing.c, geany.glade:
   Minor string improvements (spotted by Jean-Philippe Moal, thanks).


2009-04-05  Enrico Tröger  <enrico(dot)troeger(at)uvena(dot)de>

 * src/ui_utils.c:
   Add sanity checks in ui_lookup_widget() just to be safe.
 * THANKS, TODO, geany.glade, src/about.c, src/interface.c,
   src/keyfile.c, src/main.c, src/plugindata.h, src/project.c,
   src/project.h, src/ui_utils.c, src/ui_utils.h:
   Add "Recent Projects" menu to the Project menu
   (#2728630, patch by Elias Pschernig, thanks).
 * doc/geany.txt, doc/geany.html:
   Describe how to build Geany using the Waf build system.
 * src/build.c, src/callbacks.c, src/dialogs.c, src/document.c,
   src/document.h, src/editor.c, src/encodings.c, src/filetypes.c,
   src/geanymenubuttonaction.c, src/geanyobject.c, src/geanywraplabel.c,
   src/highlighting.c, src/keybindings.c, src/keyfile.c, src/log.c,
   src/main.c, src/msgwindow.c, src/navqueue.c, src/notebook.c,
   src/plugins.c, src/prefs.c, src/queue.c, src/sciwrappers.c,
   src/socket.c, src/symbols.c, src/templates.c, src/toolbar.c,
   src/tools.c, src/tools.h, src/treeviews.c, src/ui_utils.c,
   src/utils.c, src/utils.h, src/vte.c:
   Start using G_LIKELY/G_UNLIKELY macros to gain a little more
   performance when building the code with gcc.
 * src/highlighting.c:
   Fix typo in the G_LIKELY checks, introduced in last commit.
   Fix the size of the styles array.
 * src/document.c:
   Show a message dialog when renaming a file fails.


2009-04-03  Enrico Tröger  <enrico(dot)troeger(at)uvena(dot)de>

 * src/build.c:
   Remove checks for the .pdf or .dvi files when viewing a LaTeX file
   (as we did for all other files in SVN r3382).


2009-04-03  Nick Treleaven  <nick(dot)treleaven(at)btinternet(dot)com>

 * src/filetypes.c, doc/geany.txt:
   Move ActionScript to the Script group.
   Fix wording & typo.
 * src/templates.c, src/utils.h, src/highlighting.c, src/dialogs.c,
   src/plugindata.h, src/filetypes.c, src/filetypes.h, src/plugins.c,
   src/symbols.c, src/ui_utils.c, plugins/saveactions.c,
   plugins/htmlchars.c:
   Merge reorder-filetypes branch:
   Make GEANY_FILETYPES_NONE = 0, sort filetype IDs randomly (so we can
   append randomly without breaking the ABI).
   Make None filetype name = title = _("None").
   Add foreach_slist() macro.
   Add filetypes_by_title list to GeanyData for plugin API access
   - a list of filetype pointers, which includes the None filetype
   first. This list stays constant by the time plugins are initialized,
   so you can use e.g. g_slist_nth_data(filetypes_by_title, n) to
   index the sorted list.


2009-03-31  Enrico Tröger  <enrico(dot)troeger(at)uvena(dot)de>

 * doc/geany.txt, doc/geany.html, src/main.c:
   Add widget names for the menubar and toolbar.
 * src/msgwindow.c:
   When hiding the messages window, set the input focus back to the
   editor widget (part of #1910393).


2009-03-30  Enrico Tröger  <enrico(dot)troeger(at)uvena(dot)de>

 * scintilla/LexOthers.cxx, src/highlighting.c, tagmanager/conf.c:
   Backport recent changes from Scintilla CVS to add partial support
   for RFC2822 styled text using the Properties lexer.
   Ignore leading whitespace for config files and RFC2822 text.
 * data/filetypes.actionscript:
   Update/fix ActionScript keywords (patch by Chris Macksey, thanks).
 * THANKS, src/treeviews.c:
   Display file/directory icons in the Documents sidebar
   (patch by Simon Treny, thanks).


2009-03-29  Enrico Tröger  <enrico(dot)troeger(at)uvena(dot)de>

 * doc/geany.html, doc/geany.txt, geany.glade, src/callbacks.c,
   src/callbacks.h, src/interface.c, src/keyfile.c, src/main.c,
   src/plugindata.h, src/prefs.c, src/toolbar.c, src/toolbar.h:
   Add an option to allow appending the toolbar to the main menu bar
   to save some vertical space.
   Allow setting toolbar icon size to very small (menu icon size).


2009-03-27  Enrico Tröger  <enrico(dot)troeger(at)uvena(dot)de>

 * src/keyfile.c, src/utils.c, src/utils.h:
   Add utils_path_skip_root(), a relative path safe variant of
   g_path_skip_root (forgotten patch by Colomban Wendling, #2518658).
 * src/keyfile.c, src/main.c:
   Allow negative window coordinates when saving and restoring the
   position of the main window.
   Restore the main window position and size *after* the window has
   been realised to get it positioned accordingly
   (this affects at least Windows).


2009-03-26  Enrico Tröger  <enrico(dot)troeger(at)uvena(dot)de>

 * src/main.c, src/plugins.c, src/win32.c, src/win32.h:
   Use g_win32_get_package_installation_directory_of_module() on Windows
   with newer GLib versions instead of deprecated API.
 * src/keybindings.c:
   Don't manage the last used documents list when quitting to prevent
   errors by accessing invalid memory (may close #2533990).


2009-03-25  Enrico Tröger  <enrico(dot)troeger(at)uvena(dot)de>

 * src/build.c:
   Delete the geany_run_script.sh immediately after execution
   to prevent leaking old copies when the script was quit unexpectedly
   (closes #2710482, patch by Martin Olsson, thanks).
 * src/keyfile.c:
   Check whether skipping the root element of a document's filename
   succeeded and use the filename itself if not (e.g. on relative
   filenames, #2702844).
   Use the locale encoded filename when saving session files.
 * src/callbacks.c:
   Re-set the quitting status after all documents have been closed on
   quitting.


2009-03-24  Frank Lanitz  <frank(at)frank(dot)uvena(dot)de>

 * plugins/htmlchars.c:
   Remove usage of deprecated sci_get_selected_text() from plugin.


2009-03-24  Enrico Tröger  <enrico(dot)troeger(at)uvena(dot)de>

 * src/callbacks.c:
   Delay disk file checks when switching between documents a little
   bit to avoid fast, unintentional page switching in some cases.
 * plugins/geanyfunctions.h, src/plugindata.h, src/plugins.c,
   src/sciwrappers.c, src/sciwrappers.h:
   Deprecate sci_get_text(), sci_get_selected_text() and
   sci_get_text_range().
   Add sci_get_contents(), sci_get_contents_range() and
   sci_get_selection_contents() as replacement functions to provide
   an easier and cleaner API (initial patch by Frank).


2009-03-22  Enrico Tröger  <enrico(dot)troeger(at)uvena(dot)de>

 * tagmanager/css.c:
   Fix wrong parsing of CSS tags when the definition block starts on
   a new line (reported by Dominic Hopf, thanks).


2009-03-20  Frank Lanitz  <frank(at)frank(dot)uvena(dot)de>

 * plugins/htmlchars.c:
   Extend plugin by feature to bulk replace and replace on input for
   special characters to their HTML entities.


2009-03-19  Enrico Tröger  <enrico(dot)troeger(at)uvena(dot)de>

 * src/build.c:
   Update build menu items after changing anything in the
   'Set Includes and Arguments' dialog.
   Disable Compile/Run buttons/menu items when Compile/Run commands are
   set but empty.
   Reset current build directory to the base directory after reading a
   "Leaving directory" message when parsing Make output
   (closes #2694479, patch by Andrea Mazzoleni, thanks).
 * src/notebook.c:
   Fix wrong display of the filename in the tab bar menu for new files.
 * src/dialog.c:
   Set the initial directory for the Save As dialog only once on
   initialisation.
   Add a shortcut of the project's base directory to the
   File Open/Save As dialogs when a project is open for faster access.
 * src/splitwindow.c:
   Add keybindings for the split actions.


2009-03-16  Enrico Tröger  <enrico(dot)troeger(at)uvena(dot)de>

 * src/search.c:
   When using Find All in the Find dialog (in Session and Document),
   display the right amount of matches.
   Fix the display of the matches once per line (I broke the original
   patch).
 * src/ui_uitls.c:
   Fix wrong directory selection behaviour in all Open Folder dialogs
   (closes #2688020, patch by Marcel Stimberg, thanks).
 * src/socket.c:
   Don't present the main window of a running instance when starting
   a second instance separately.


2009-03-15  Enrico Tröger  <enrico(dot)troeger(at)uvena(dot)de>

 * src/socket.c:
   Reduce default file permissions on the Unix Domain socket file
   (reported by Jörg Sommer, thanks).


2009-03-13  Enrico Tröger  <enrico(dot)troeger(at)uvena(dot)de>

 * doc/geany.txt, doc/geany.html, geany.glade, src/interface.c,
   src/main.c, src/plugindata.h, src/plugins.c, src/prefs.c,
   src/prefs.h:
   Add an option to set an additional plugin lookup path.
 * src/search.c:
   When using Find All in the Find dialog, display matches only once
   per line in the messages window (patch by Bert Vermeulen, thanks).


2009-03-10  Enrico Tröger  <enrico(dot)troeger(at)uvena(dot)de>

 * data/filetype_extensions.conf, data/filetypes.actionscript,
   src/about.c, src/document.c, src/filetypes.c, src/filetypes.h,
   src/highlighting.c, src/plugindata.h, src/symbols.c,
   tagmanager/Makefile.am, tagmanager/actionscript.c,
   tagmanager/makefile.win32, tagmanager/parsers.h, THANKS, wscript:
   Add filetype ActionScript (patch by Chris Macksey, thanks).
   Update type keywords only for real C-like languages.
   Fix wrong sorting of Assembler and Ada filetypes.
 * plugins/classbuilder.c:
   Use G_DEFINE_TYPE in the GTK+ class template instead of manual code.
   Other minor cleanups.


2009-03-05  Enrico Tröger  <enrico(dot)troeger(at)uvena(dot)de>

 * src/notebook.c:
   Don't use menu item images for the tab bar menu to save some
   vertical space.
 * data/filetypes.fortran, tagmanager/fortran.c:
   Add keyword 'extends' and fix Fortran parser to support the
   'extends' keyword (closes #2654492).
 * geany.glade, plugins/export.c, src/interface.c, src/printing.c,
   src/search.c, src/toolbar.c:
   Fix punctuation.


2009-03-03  Frank Lanitz  <frank(at)frank(dot)uvena(dot)de>

 * src/about.c, THANKS:
   Added Jari Rahkonen to list of Finnish translators.


2009-03-02  Enrico Tröger  <enrico(dot)troeger(at)uvena(dot)de>

 * geany.pc.in:
   Adjust minimum required GTK version.
 * src/Makefile.am, wscript:
   Add main.h to the list of installed header files.
 * geany.glade, src/document.c, src/documentprivate.h, src/interface.c,
   src/notebook.c, src/ui_utils.c:
   Remove GeanyDocumentPrivate::tabmenu_label.
   Disable the default tab bar menu for the main notebook widget and
   use a custom menu instead which lists all open files as usual plus
   'Close Other Documents' and 'Close All' menu items.


2009-02-27  Enrico Tröger  <enrico(dot)troeger(at)uvena(dot)de>

 * src/callbacks.c, src/search.c, src/ui_utils.c, src/ui_utils.c:
   Move ui_set_search_entry_background() into ui_utils.c.
   Change the background colour of the search entries in the Find
   and Replace dialogs according to the search results like in the
   toolbar search field.
   Add images to the 'Replace' and 'Replace and Find' buttons in the
   Replace dialog.
   Minor cleanups in search.c.
 * tagmanager/tm_source_file.c:
   Update source files upon creation.
 * data/c99.tags:
   Update C tags for glibc 2.9.
 * src/callbacks.c, src/toolbar.c:
   Fix broken non-incremental search with the toolbar search entry when
   pressing Enter (closes #2638180).
 * plugins/splitwindow.c:
   Fix possible crash on non-32-bit systems (patch by
   Wolfgang Ocker, thanks).
 * geany.spec.in:
   Update the Packager tag due to Dominic's various contributions.
   Update description and feature list.
   Change Source tag to the gzip'ed tarball to be in sync with the
   Makefile target (thanks to Wolfgang Ocker for reporting).


2009-02-26  Frank Lanitz  <frank(at)frank(dot)uvena(dot)de>

 * plugins/vcdiff.c, plugins/Makefile.am, po/POTFILES.in:
   Removed deprecated plugin VC Diff


2009-02-25  Enrico Tröger  <enrico(dot)troeger(at)uvena(dot)de>

 * src/templates.c:
   Fix wrong Fortran 90 comment characters when inserting templates.
 * doc/geany.html, doc/geany.txt, geany.glade, src/callbacks.c,
   src/callbacks.h, src/editor.c, src/interface.c, src/keybindings.c,
   src/keybindings.h, src/main.c, src/plugindata.h, src/vte.c,
   src/vte.h, THANKS:
   Add 'Send Selection to Terminal' command to the Edit->Format menu
   (initial patch by David Gleich, thanks).
 * geany.glade, src/interface.c:
   Fix mnemonic for the Edit->Preferences menu item.


2009-02-24  Enrico Tröger  <enrico(dot)troeger(at)uvena(dot)de>

 * configure.in, plugins/Makefile.am:
   Enable socket support when cross-compiling.
   Enable plugin compilation when cross-compiling.
 * src/msgwindow.c:
   Fix missing NULL checks when reading the colour value of compiler
   output messages.
 * src/main.c, src/win32.c, src/win32.h:
   On Windows, change the working directory to the Geany installation
   path at startup to avoid unwanted directory locking(closes #2626124).
 * src/encoding.c:
   Fix broken selection of "Document->Set Encoding" menu items.
 * src/document.c, tagmanager/include/tm_source_file.h,
   tagmanager/include/tm_work_object.h, tagmanager/tm_project.c,
   tagmanager/tm_source_file.c, tagmanager/tm_tag.c,
   tagmanager/tm_work_object.c, tagmanager/tm_workspace.c:
   Don't let the tagmanager automatically reparse files if they
   seem to be changed on disk (affects all files in the current session,
   not the current one). This should speed up file saving a little bit,
   especially with remote files.
   Remove now unnecessary calls to tm_workspace_update().
 * src/printing.c:
   Allow an empty value for the date format in the print settings to
   omit the date/time string in the print header.


2009-02-20  Frank Lanitz  <frank(at)frank(dot)uvena(dot)de>

 * src/editor.c: Set cursor for LaTeX at auto closing of environment
   direct into area.


2009-02-19  Enrico Tröger  <enrico(dot)troeger(at)uvena(dot)de>

 * src/utils.h:
   Add missing header include (closes #2615808).


2009-02-18  Enrico Tröger  <enrico(dot)troeger(at)uvena(dot)de>

 * src/symbols.c:
   Fix a possible crash when comparing symbol names
   (could be related to Ubuntu bug #147151).
   Fix broken symbol list tooltips when tag names contain ampersands.


2009-02-15  Nick Treleaven  <nick(dot)treleaven(at)btinternet(dot)com>

 * plugins/makefile.win32:
   Don't build Split Window plugin on Windows (doesn't work).


2009-02-15  Enrico Tröger  <enrico(dot)troeger(at)uvena(dot)de>

 * ChangeLog, Makefile.am: Rotate ChangeLog.
 * configure.in, geany.nsi, geany_private.rc, win32-config.h,
   wscript, doc/geany.txt, doc/geany.html, src/geany.h:
   Post-release version bump.


*** See ChangeLog.pre-0-17 for earlier changes ***<|MERGE_RESOLUTION|>--- conflicted
+++ resolved
@@ -1,9 +1,20 @@
-<<<<<<< HEAD
 2010-06-16  Nick Treleaven  <nick(dot)treleaven(at)btinternet(dot)com>
 
  * src/notebook.c:
    Align notebook tab close buttons centred vertically - thanks to
    Robux.Biz (galyuk).
+ * Merge unstable branch:
+ - src/build.c:
+   Make build config entries light grey until set.
+ - src/keybindings.c, src/about.c, THANKS:
+   Fix the wrong file being put on top of the stack when switching tabs
+   too quickly (patch from Jiří Techet, thanks).
+ - src/templates.c, data/templates/gpl, data/templates/function,
+   data/templates/changelog, data/templates/bsd,
+   data/templates/fileheader, wscript, Makefile.am:
+   Move general templates from source code into files.
+   Load general templates from system path instead of creating them in
+   the user's config dir.
 
 
 2010-06-12  Enrico Tröger  <enrico(dot)troeger(at)uvena(dot)de>
@@ -23,29 +34,6 @@
 
  * src/editor.c:
    Group undo action for Insert Multiline Comment.
-=======
-2010-06-12  Lex Trotman  <elextr.at.gmail.com>
-
- * src/build.c
-   Make build config entries light grey until set.
-
-
-2010-06-10  Nick Treleaven  <nick(dot)treleaven(at)btinternet(dot)com>
-
- * src/keybindings.c, src/about.c, THANKS:
-   Fix the wrong file being put on top of the stack when switching tabs
-   too quickly (patch from Jiří Techet, thanks).
-
-
-2010-06-09  Nick Treleaven  <nick(dot)treleaven(at)btinternet(dot)com>
-
- * src/templates.c, data/templates/gpl, data/templates/function,
-   data/templates/changelog, data/templates/bsd,
-   data/templates/fileheader, wscript, Makefile.am:
-   Move general templates from source code into files.
-   Load general templates from system path instead of creating them in
-   the user's config dir.
->>>>>>> 5c25d75b
 
 
 2010-06-08  Nick Treleaven  <nick(dot)treleaven(at)btinternet(dot)com>
